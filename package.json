{
  "name": "@cube-dev/ui-kit",
<<<<<<< HEAD
  "version": "0.7.1",
=======
  "version": "0.7.4",
>>>>>>> 7747c116
  "description": "UIKit for Cube Projects",
  "main": "dist/cjs/index.js",
  "module": "dist/mjs/index.js",
  "types": "dist/mjs/index.d.ts",
  "exports": {
    ".": {
      "require": "./dist/cjs/index.js",
      "import": "./dist/mjs/index.js",
      "types": "./dist/mjs/index.d.ts"
    }
  },
  "files": [
    "dist/**/*.js",
    "dist/**/*.map",
    "dist/**/*.d.ts"
  ],
  "scripts": {
    "start": "PARCEL_AUTOINSTALL=false parcel src/storybook.html",
    "build": "NODE_ENV=production rollup -c",
    "watch": "rollup -c -w",
    "test": "jest",
    "test-watch": "jest --watch",
    "format": "prettier --write \"src/**/*.{js,jsx}\"",
    "lint": "prettier --check \"src/**/*.{js,jsx}\"",
    "fix": "prettier --write \"src/**/*.{js,jsx,ts,tsx}\" && eslint --fix --cache src --ext .js,.ts,.jsx,.tsx",
    "compile": "babel src -d dist --copy-files",
    "storybook": "start-storybook -s ./public -p 6006",
    "build-storybook": "build-storybook",
    "chromatic": "npx chromatic",
    "size": "size-limit",
    "prepare": "husky install"
  },
  "keywords": [
    "uikit"
  ],
  "author": "Cube Dev Team",
  "devDependencies": {
    "@ant-design/icons": "^4.7.0",
    "@commitlint/cli": "16.1.0",
    "@commitlint/config-conventional": "16.0.0",
    "@open-wc/testing": "^3.0.3",
    "@react-aria/button": "^3.3.4",
    "@react-aria/checkbox": "^3.2.3",
    "@react-aria/combobox": "^3.2.1",
    "@react-aria/dialog": "^3.1.4",
    "@react-aria/focus": "^3.5.0",
    "@react-aria/i18n": "^3.3.4",
    "@react-aria/interactions": "^3.7.0",
    "@react-aria/listbox": "^3.4.0",
    "@react-aria/numberfield": "^3.1.1",
    "@react-aria/overlays": "^3.7.3",
    "@react-aria/radio": "^3.1.6",
    "@react-aria/searchfield": "^3.2.2",
    "@react-aria/select": "^3.6.0",
    "@react-aria/ssr": "^3.1.0",
    "@react-aria/switch": "^3.1.3",
    "@react-aria/textfield": "^3.5.0",
    "@react-aria/tooltip": "^3.1.3",
    "@react-aria/utils": "^3.11.0",
    "@react-spectrum/utils": "^3.6.3",
    "@react-stately/checkbox": "^3.0.3",
    "@react-stately/collections": "^3.3.4",
    "@react-stately/combobox": "^3.0.1",
    "@react-stately/numberfield": "^3.0.2",
    "@react-stately/overlays": "^3.1.3",
    "@react-stately/radio": "^3.3.2",
    "@react-stately/searchfield": "^3.1.3",
    "@react-stately/select": "^3.1.3",
    "@react-stately/toggle": "^3.2.3",
    "@react-stately/tooltip": "^3.0.5",
    "@react-stately/utils": "^3.3.0",
    "@react-types/button": "^3.4.1",
    "@react-types/checkbox": "^3.2.3",
    "@react-types/combobox": "^3.2.1",
    "@react-types/dialog": "^3.3.1",
    "@react-types/numberfield": "^3.1.0",
    "@react-types/overlays": "^3.5.1",
    "@react-types/radio": "^3.1.2",
    "@react-types/select": "^3.5.1",
    "@react-types/shared": "^3.10.1",
    "@react-types/switch": "^3.1.2",
    "@react-types/textfield": "^3.3.0",
    "@react-types/tooltip": "^3.1.2",
    "@rollup/plugin-babel": "^5.3.0",
    "@rollup/plugin-commonjs": "^21.0.1",
    "@rollup/plugin-json": "^4.1.0",
    "@rollup/plugin-node-resolve": "^13.1.1",
    "@rollup/plugin-typescript": "^8.3.0",
    "@rollup/plugin-url": "^6.1.0",
    "@size-limit/preset-big-lib": "^7.0.5",
    "@storybook/addon-actions": "^6.4.9",
    "@storybook/addon-essentials": "^6.4.9",
    "@storybook/addon-knobs": "^6.4.0",
    "@storybook/addon-links": "^6.4.9",
    "@storybook/preset-create-react-app": "^4.0.0",
    "@storybook/react": "^6.4.9",
    "@svgr/rollup": "^6.1.2",
    "@testing-library/jest-dom": "^5.16.1",
    "@testing-library/react": "^12.1.2",
    "@types/react": "^17.0.38",
    "@types/react-dom": "^17.0.11",
    "@typescript-eslint/eslint-plugin": "^5.8.1",
    "@typescript-eslint/parser": "^5.8.1",
    "@web/test-runner": "^0.13.23",
    "babel-eslint": "^10.1.0",
    "chai": "^4.3.4",
    "chromatic": "^6.3.3",
    "clipboard-copy": "^4.0.1",
    "clsx": "^1.1.1",
    "css-loader": "^6.5.1",
    "dotize": "^0.3.0",
    "email-validator": "^2.0.4",
    "eslint": "^8.5.0",
    "eslint-config-prettier": "^8.3.0",
    "eslint-config-react-app": "^7.0.0",
    "eslint-plugin-flowtype": "^8.0.3",
    "eslint-plugin-import": "^2.25.3",
    "eslint-plugin-jsx-a11y": "^6.5.1",
    "eslint-plugin-react": "^7.28.0",
    "eslint-plugin-react-hooks": "^4.3.0",
    "eslint-plugin-storybook": "^0.5.5",
    "husky": ">=6",
    "jest": "^27.4.5",
    "less-loader": "^10.2.0",
    "lint-staged": ">=10",
    "netlify-cli": "^8.6.0",
    "parcel-bundler": "^1.12.4",
    "prettier": "^2.5.1",
    "prismjs": "^1.25.0",
    "react": ">=17.0.2",
    "react-dom": ">=17.0.2",
    "react-router": "^6.2.1",
    "react-test-renderer": "^17.0.2",
    "react-transition-group": "^4.4.2",
    "rollup": "^2.62.0",
    "rollup-plugin-less": "^1.1.3",
    "rollup-plugin-local-resolve": "^1.0.7",
    "rollup-plugin-postcss": "^4.0.2",
    "rollup-plugin-replace": "^2.2.0",
    "rollup-plugin-terser": "^7.0.2",
    "rollup-plugin-visualizer": "^5.5.2",
    "size-limit": "^7.0.5",
    "storybook-addon-styled-component-theme": "^2.0.0",
    "style-loader": "^3.3.1",
    "styled-components": "^5.3.3",
    "typescript": "^4.5.4",
    "valid-url": "^1.0.9"
  },
  "size-limit": [
    {
      "name": "Cube UI Kit",
      "path": [
        "dist/mjs/index.js"
      ]
    }
  ],
  "browserslist": [
    "iOS 10",
    "last 10 Chrome versions",
    "last 5 Firefox versions",
    "last 3 Safari versions"
  ],
  "peerDependencies": {
    "react": ">= 17.0.0",
    "react-dom": ">= 17.0.0"
  },
  "dependencies": {
    "dom-helpers": "^5.2.1",
    "react-is": "^17.0.2"
  },
  "license": "MIT"
}<|MERGE_RESOLUTION|>--- conflicted
+++ resolved
@@ -1,10 +1,6 @@
 {
   "name": "@cube-dev/ui-kit",
-<<<<<<< HEAD
-  "version": "0.7.1",
-=======
-  "version": "0.7.4",
->>>>>>> 7747c116
+  "version": "0.7.5",
   "description": "UIKit for Cube Projects",
   "main": "dist/cjs/index.js",
   "module": "dist/mjs/index.js",
