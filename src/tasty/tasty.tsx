import {
  AllHTMLAttributes,
  ComponentType,
  createElement,
  FC,
  forwardRef,
  ForwardRefExoticComponent,
  JSX,
  PropsWithoutRef,
  RefAttributes,
  useContext,
  useInsertionEffect,
  useMemo,
  useRef,
} from 'react';
import { isValidElementType } from 'react-is';

import { allocateClassName, inject, injectGlobal } from './injector';
import { BASE_STYLES } from './styles/list';
import { Styles, StylesInterface } from './styles/types';
import {
  AllBaseProps,
  BaseProps,
  BaseStyleProps,
  Props,
  Tokens,
} from './types';
import { cacheWrapper } from './utils/cache-wrapper';
import { getDisplayName } from './utils/getDisplayName';
import { mergeStyles } from './utils/mergeStyles';
import { modAttrs } from './utils/modAttrs';
import { processTokens, stringifyTokens } from './utils/processTokens';
import { RenderResult, renderStyles } from './utils/renderStyles';
import {
  stringifyStyles,
  StyleValue,
  StyleValueStateMap,
} from './utils/styles';

/**
 * Mapping of is* properties to their corresponding HTML attributes
 */
const IS_PROPERTIES_MAP = {
  isDisabled: 'disabled',
  isHidden: 'hidden',
  isChecked: 'checked',
} as const;

/**
 * Precalculated entries for performance optimization
 */
const IS_PROPERTIES_ENTRIES = Object.entries(IS_PROPERTIES_MAP);

/**
 * Helper function to handle is* properties consistently
 * Transforms is* props to HTML attributes and adds corresponding data-* attributes
 */
function handleIsProperties(props: Record<string, unknown>) {
  for (const [isProperty, targetAttribute] of IS_PROPERTIES_ENTRIES) {
    if (isProperty in props) {
      props[targetAttribute] = props[isProperty];
      delete props[isProperty];
    }

    // Add data-* attribute if target attribute is truthy and doesn't already exist
    const dataAttribute = `data-${targetAttribute}`;
    if (!(dataAttribute in props) && props[targetAttribute]) {
      props[dataAttribute] = '';
    }
  }
}

/**
 * Simple hash function for internal cache keys
 */
// Generate unique cache key for style deduplication
function generateStyleCacheKey(styleKey: string, contextKey?: string): string {
  // Use null character as separator for better performance and no collision risk
  return contextKey ? `${styleKey}\0${contextKey}` : styleKey;
}

// Basic props accepted by our base element
type BaseElementProps = { as?: string } & Record<string, unknown>;

type StyleList = readonly (keyof {
  [key in keyof StylesInterface]: StylesInterface[key];
})[];

export type PropsWithStyles = {
  styles?: Styles;
} & Omit<Props, 'styles'>;

export type VariantMap = Record<string, Styles>;

export type WithVariant<V extends VariantMap> = {
  variant?: keyof V;
};

export type TastyProps<
  K extends StyleList,
  V extends VariantMap,
  DefaultProps = Props,
> = {
  /** The tag name of the element or a React component. */
  as?: string | ComponentType<any>;
  /** Default styles of the element. */
  styles?: Styles;
  /** The list of styles that can be provided by props */
  styleProps?: K;
  element?: BaseProps['element'];
  variants?: V;
  /** Default tokens for inline CSS custom properties */
  tokens?: Tokens;
} & Partial<Omit<DefaultProps, 'as' | 'styles' | 'styleProps' | 'tokens'>> &
  Pick<BaseProps, 'qa' | 'qaVal'> &
  WithVariant<V>;

<<<<<<< HEAD
=======
/**
 * TastyElementOptions is used for the element-creation overload of tasty().
 * It includes a Tag generic that allows TypeScript to infer the correct
 * HTML element type from the `as` prop.
 */
export type TastyElementOptions<
  K extends StyleList,
  V extends VariantMap,
  Tag extends keyof JSX.IntrinsicElements = 'div',
> = Omit<TastyProps<K, V>, 'as'> & {
  /** The tag name of the element or a React component. */
  as?: Tag | ComponentType<any>;
};

export interface GlobalTastyProps {
  breakpoints?: number[];
}

>>>>>>> 9b274b7e
export type AllBasePropsWithMods<K extends StyleList> = AllBaseProps & {
  [key in K[number]]?:
    | StyleValue<StylesInterface[key]>
    | StyleValueStateMap<StylesInterface[key]>;
} & BaseStyleProps;

/**
 * Keys from BasePropsWithoutChildren that should be omitted from HTML attributes.
 * This excludes event handlers so they can be properly typed from JSX.IntrinsicElements.
 */
type TastySpecificKeys =
  | 'as'
  | 'qa'
  | 'qaVal'
  | 'element'
  | 'styles'
  | 'breakpoints'
  | 'block'
  | 'inline'
  | 'mods'
  | 'isHidden'
  | 'isDisabled'
  | 'css'
  | 'style'
  | 'theme'
  | 'tokens'
  | 'ref'
  | 'color';

/**
 * Props type for tasty elements that combines:
 * - AllBasePropsWithMods for style props with strict tokens type
 * - HTML attributes for flexibility (properly typed based on tag)
 * - Variant support
 *
 * Uses AllHTMLAttributes as base for common attributes (like disabled),
 * but overrides event handlers with tag-specific types from JSX.IntrinsicElements.
 */
export type TastyElementProps<
  K extends StyleList,
  V extends VariantMap,
  Tag extends keyof JSX.IntrinsicElements = 'div',
> = AllBasePropsWithMods<K> &
  WithVariant<V> &
  Omit<
    Omit<AllHTMLAttributes<HTMLElement>, keyof JSX.IntrinsicElements[Tag]> &
      JSX.IntrinsicElements[Tag],
    TastySpecificKeys | K[number]
  >;

type TastyComponentPropsWithDefaults<
  Props extends PropsWithStyles,
  DefaultProps extends Partial<Props>,
> = keyof DefaultProps extends never
  ? Props
  : {
      [key in Extract<keyof Props, keyof DefaultProps>]?: Props[key];
    } & {
      [key in keyof Omit<Props, keyof DefaultProps>]: Props[key];
    };

export function tasty<
  K extends StyleList,
  V extends VariantMap,
  Tag extends keyof JSX.IntrinsicElements = 'div',
>(
  options: TastyElementOptions<K, V, Tag>,
  secondArg?: never,
): ForwardRefExoticComponent<
  PropsWithoutRef<TastyElementProps<K, V, Tag>> & RefAttributes<unknown>
>;
export function tasty(selector: string, styles?: Styles);
export function tasty<
  Props extends PropsWithStyles,
  DefaultProps extends Partial<Props> = Partial<Props>,
>(
  Component: ComponentType<Props>,
  options?: TastyProps<never, never, Props>,
): ComponentType<TastyComponentPropsWithDefaults<Props, DefaultProps>>;

// Implementation
export function tasty<
  K extends StyleList,
  V extends VariantMap,
  C = Record<string, unknown>,
>(Component: any, options?: any) {
  if (typeof Component === 'string') {
    return tastyGlobal(Component as string, options as Styles);
  }

  if (isValidElementType(Component)) {
    return tastyWrap(Component as ComponentType<any>, options);
  }

  return tastyElement(Component as TastyProps<K, V>);
}

// Internal specialized implementations
function tastyGlobal(selector: string, styles?: Styles) {
  const _StyleDeclarationComponent: FC = () => {
    const disposeRef = useRef<(() => void) | null>(null);

    const styleResults = useMemo(() => {
      if (!styles) return [];
      return renderStyles(styles, selector);
    }, [selector, styles]);

    // Inject styles at insertion phase; cleanup on change/unmount
    useInsertionEffect(() => {
      disposeRef.current?.();
      if ((styleResults as any[]).length === 0) return;
      const { dispose } = injectGlobal(styleResults as any);
      disposeRef.current = dispose;
      return () => {
        disposeRef.current?.();
        disposeRef.current = null;
      };
    }, [styleResults]);

    return null;
  };

  _StyleDeclarationComponent.displayName = `TastyStyleDeclaration(${selector})`;

  return _StyleDeclarationComponent;
}

function tastyWrap<
  P extends PropsWithStyles,
  DefaultProps extends Partial<P> = Partial<P>,
>(
  Component: ComponentType<P>,
  options?: TastyProps<never, never, P>,
): ComponentType<TastyComponentPropsWithDefaults<P, DefaultProps>> {
  let {
    as: extendTag,
    element: extendElement,
    ...defaultProps
  } = (options ?? {}) as TastyProps<never, never, P>;

  let propsWithStyles = ['styles'].concat(
    Object.keys(defaultProps).filter((prop) => prop.endsWith('Styles')),
  );

  const _WrappedComponent = forwardRef<any, any>((props, ref) => {
    const { as, element, ...restProps } = props as Record<string, unknown>;
    const propsWithStylesValues = propsWithStyles.map(
      (prop) => (props as any)[prop],
    );

    const mergedStylesMap: Styles | undefined = useMemo(() => {
      return propsWithStyles.reduce((map, prop) => {
        const restValue = (restProps as any)[prop];
        const defaultValue = (defaultProps as any)[prop];

        if (restValue != null && defaultValue != null) {
          (map as any)[prop] = mergeStyles(defaultValue, restValue);
        } else {
          (map as any)[prop] = restValue ?? defaultValue;
        }

        return map;
      }, {} as Styles);
    }, [propsWithStylesValues]);

    const elementProps = {
      ...(defaultProps as unknown as Record<string, unknown>),
      ...(restProps as unknown as Record<string, unknown>),
      ...(mergedStylesMap as unknown as Record<string, unknown>),
      as: (as as string | undefined) ?? extendTag,
      element: (element as string | undefined) || extendElement,
      ref,
    } as unknown as P;

    return createElement(Component as ComponentType<P>, elementProps);
  });

  _WrappedComponent.displayName = `TastyWrappedComponent(${getDisplayName(
    Component,
    (defaultProps as any).qa ?? (extendTag as any) ?? 'Anonymous',
  )})`;

  return _WrappedComponent as unknown as ComponentType<
    TastyComponentPropsWithDefaults<P, DefaultProps>
  >;
}

function tastyElement<K extends StyleList, V extends VariantMap>(
  tastyOptions: TastyProps<K, V>,
) {
  let {
    as: originalAs = 'div',
    element: defaultElement,
    styles: defaultStyles,
    styleProps,
    variants,
    tokens: defaultTokens,
    ...defaultProps
  } = tastyOptions;

  let _TastyComponent;

  if (variants) {
    type VariantFC<K extends StyleList> = ForwardRefExoticComponent<
      PropsWithoutRef<AllBasePropsWithMods<K>> & RefAttributes<unknown>
    >;

    const variantEntries = Object.entries(variants) as [string, Styles][];
    const variantComponents = variantEntries.reduce(
      (map, [variant, variantStyles]) => {
        map[variant] = tastyElement({
          as: originalAs,
          styles: mergeStyles(defaultStyles, variantStyles),
          styleProps,
          tokens: defaultTokens,
          ...(defaultProps as Props),
        } as TastyProps<K, never>) as unknown as VariantFC<K>;
        return map;
      },
      {} as Record<string, VariantFC<K>>,
    );

    if (!variantComponents['default']) {
      variantComponents['default'] = tastyElement({
        as: originalAs,
        styles: defaultStyles,
        styleProps,
        tokens: defaultTokens,
        ...(defaultProps as Props),
      } as TastyProps<K, never>) as unknown as VariantFC<K>;
    }

    // eslint-disable-next-line react/display-name
    _TastyComponent = forwardRef<
      unknown,
      AllBasePropsWithMods<K> & WithVariant<V>
    >((allProps, ref) => {
      const { variant, ...restProps } = allProps as WithVariant<V> &
        Record<string, unknown>;

      const Component =
        variantComponents[(variant as unknown as string) || 'default'] ??
        variantComponents['default'];

      const componentProps = restProps as unknown as PropsWithoutRef<
        AllBasePropsWithMods<K>
      >;

      const elementProps = {
        ...componentProps,
        ref,
      } as PropsWithoutRef<AllBasePropsWithMods<K>> & RefAttributes<unknown>;

      return createElement(Component, elementProps);
    });
  } else {
    /**
     * An additional optimization that allows to avoid rendering styles across various instances
     * of the same element if no custom styles are provided via `styles` prop or direct style props.
     */
    const renderDefaultStyles = cacheWrapper(() => {
      // Return rules without className - injector will add it
      return renderStyles(defaultStyles || {});
    });

    let {
      qa: defaultQa,
      qaVal: defaultQaVal,
      ...otherDefaultProps
    } = defaultProps ?? {};

    // eslint-disable-next-line react/display-name
    _TastyComponent = forwardRef<
      unknown,
      AllBasePropsWithMods<K> & WithVariant<V>
    >((allProps, ref) => {
      let {
        as,
        styles,
        variant: _omitVariant,
        mods,
        element,
        qa,
        qaVal,
        className: userClassName,
        tokens,
        style,
        ...otherProps
      } = allProps as Record<string, unknown> as AllBasePropsWithMods<K> &
        WithVariant<V> & {
          className?: string;
          tokens?: Tokens;
          style?: Record<string, unknown>;
        };

      // Optimize propStyles extraction - avoid creating empty objects
      let propStyles: Styles | null = null;
      const propsToCheck = styleProps
        ? (styleProps as StyleList).concat(BASE_STYLES)
        : BASE_STYLES;

      for (const prop of propsToCheck) {
        const key = prop as unknown as string;

        if (!propStyles) propStyles = {};

        if (key in otherProps) {
          (propStyles as any)[key] = (otherProps as any)[key];
          delete (otherProps as any)[key];
        }
      }

      if (
        !styles ||
        (styles && Object.keys(styles as Record<string, unknown>).length === 0)
      ) {
        styles = undefined as unknown as Styles;
      }

      const propStylesKey = stringifyStyles(propStyles);

      // Optimize style computation and cache key generation
      const { allStyles, cacheKey, useDefaultStyles } = useMemo(() => {
        const hasStyles =
          styles && Object.keys(styles as Record<string, unknown>).length > 0;
        const hasPropStyles = propStyles && Object.keys(propStyles).length > 0;
        const useDefault = !hasStyles && !hasPropStyles;

        const merged = useDefault
          ? defaultStyles
          : mergeStyles(defaultStyles, styles as Styles, propStyles as Styles);

        // Generate cache key for style deduplication
        const styleKey = stringifyStyles(merged || {});
        const key = generateStyleCacheKey(styleKey);

        return {
          allStyles: merged,
          cacheKey: key,
          useDefaultStyles: useDefault,
        };
      }, [styles, propStylesKey]);

      // Compute rules synchronously; inject via insertion effect
      const directResult: RenderResult = useMemo(() => {
        if (useDefaultStyles) {
          return renderDefaultStyles();
        } else if (allStyles && Object.keys(allStyles).length > 0) {
          // Return rules without className - injector will add it
          return renderStyles(allStyles);
        } else {
          return { rules: [], className: '' };
        }
      }, [useDefaultStyles, allStyles, cacheKey]);

      const disposeRef = useRef<(() => void) | null>(null);

      // Allocate className in render phase (safe for React Strict Mode)
      const allocatedClassName = useMemo(() => {
        if (!directResult.rules.length || !cacheKey) return '';
        const { className } = allocateClassName(cacheKey);
        return className;
      }, [directResult.rules.length, cacheKey]);

      // Inject styles in insertion effect (avoids render phase side effects)
      useInsertionEffect(() => {
        // Cleanup previous disposal reference
        disposeRef.current?.();

        if (directResult.rules.length > 0) {
          const injectionResult = inject(directResult.rules, { cacheKey });
          disposeRef.current = injectionResult.dispose;
        } else {
          disposeRef.current = null;
        }

        return () => {
          disposeRef.current?.();
          disposeRef.current = null;
        };
      }, [directResult.rules, cacheKey]);

      const injectedClassName = allocatedClassName;

      // Merge default tokens with instance tokens (instance overrides defaults)
      const tokensKey = stringifyTokens(tokens as Tokens | undefined);
      const mergedTokens = useMemo(() => {
        if (!defaultTokens && !tokens) return undefined;
        if (!defaultTokens) return tokens as Tokens;
        if (!tokens) return defaultTokens;
        return { ...defaultTokens, ...tokens } as Tokens;
      }, [tokensKey]);

      // Process merged tokens into inline style properties
      const processedTokenStyle = useMemo(() => {
        return processTokens(mergedTokens);
      }, [mergedTokens]);

      // Merge processed tokens with explicit style prop (style has priority)
      const mergedStyle = useMemo(() => {
        if (!processedTokenStyle && !style) return undefined;
        if (!processedTokenStyle) return style;
        if (!style) return processedTokenStyle;
        return { ...processedTokenStyle, ...style };
      }, [processedTokenStyle, style]);

      let modProps: Record<string, unknown> | undefined;
      if (mods) {
        const modsObject = mods as unknown as Record<string, unknown>;
        modProps = modAttrs(modsObject as any) as Record<string, unknown>;
      }

      // Merge user className with injected className
      const finalClassName = [
        (userClassName as string) || '',
        injectedClassName,
      ]
        .filter(Boolean)
        .join(' ');

      const elementProps = {
        'data-element': (element as string | undefined) || defaultElement,
        'data-qa': (qa as string | undefined) || defaultQa,
        'data-qaval': (qaVal as string | undefined) || defaultQaVal,
        ...(otherDefaultProps as unknown as Record<string, unknown>),
        ...(modProps || {}),
        ...(otherProps as unknown as Record<string, unknown>),
        className: finalClassName,
        style: mergedStyle,
        ref,
      } as Record<string, unknown>;

      // Apply the helper to handle is* properties
      handleIsProperties(elementProps);

      // NEW: Use plain createElement instead of styled Element
      const renderedElement = createElement(
        (as as string | 'div') ?? originalAs,
        elementProps,
      );

      // Note: Empty className is normal for elements with no styles

      return renderedElement;
    });
  }

  _TastyComponent.displayName = `TastyComponent(${
    (defaultProps as any).qa || originalAs
  })`;

  return _TastyComponent;
}

export const Element = tasty({});<|MERGE_RESOLUTION|>--- conflicted
+++ resolved
@@ -115,8 +115,6 @@
   Pick<BaseProps, 'qa' | 'qaVal'> &
   WithVariant<V>;
 
-<<<<<<< HEAD
-=======
 /**
  * TastyElementOptions is used for the element-creation overload of tasty().
  * It includes a Tag generic that allows TypeScript to infer the correct
@@ -131,11 +129,6 @@
   as?: Tag | ComponentType<any>;
 };
 
-export interface GlobalTastyProps {
-  breakpoints?: number[];
-}
-
->>>>>>> 9b274b7e
 export type AllBasePropsWithMods<K extends StyleList> = AllBaseProps & {
   [key in K[number]]?:
     | StyleValue<StylesInterface[key]>
