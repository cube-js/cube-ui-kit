import styled from 'styled-components';
import './antd.less';
<<<<<<< HEAD
import {
  Input as AntdInput,
  Button as AntdButton,
  AutoComplete as AntdAutoComplete,
  Form as Form,
} from 'antd';
=======
import { Input as AntdInput, Button as AntdButton } from 'antd';
>>>>>>> ac64efc5

const inputStyles = ` {
    line-height: var(--input-line-height);
    font-size: var(--input-font-size);
    padding: 8px 12px;
    border: var(--border-width) solid var(--border-color);

    &:-webkit-autofill {
      &,
      &:hover,
      &:focus {
        caret-color: var(--purple-color);
        -webkit-text-fill-color: var(--text-color);
        box-shadow: 0 0 0 9999rem rgba(var(--purple-color-rgb), 0.1) inset,
          0 0 0 9999rem var(--white-color) inset;
        background-color: transparent;
        font-family: inherit;
        line-height: var(--input-line-height);
        font-size: var(--input-font-size);
      }
    }
  }
`;

export const Input = styled(AntdInput)`
  &&& ${inputStyles}
`;

Input.TextArea = styled(AntdInput.TextArea)`
  &&& ${inputStyles}
  
  &&& {
    overflow: auto;
  }
`;

export const AutoComplete = styled(AntdAutoComplete)`
  &&.ant-select-single:not(.ant-select-customize-input) .ant-select-selector {
    height: auto;
  }
  
  &&.ant-select:not(.ant-select-customize-input) .ant-select-selector {
    border: var(--border-width) solid var(--border-color);
    padding: 3px 12px;
  }
  
  &&.ant-select:not(.ant-select-customize-input) .ant-select-selector .ant-select-selection-search-input {
    height: auto;
    line-height: var(--input-line-height);
    font-size: var(--input-font-size);
    padding: 8px 0;
  }
`;

export const Button = styled(AntdButton)`
  &&& {
    line-height: var(--line-height);
    font-size: var(--font-size);
    padding: 8px 16px;
    height: auto;
    
    &.ant-btn-icon-only {
      padding: 8px;
      width: auto;
      height: auto;
    }
  }
`;

Form.Item = styled(Form.Item)`
  && {
    .ant-form-item-label-left > label {
      line-height: 40px;
    }
  }
`;

export * from 'antd';<|MERGE_RESOLUTION|>--- conflicted
+++ resolved
@@ -1,15 +1,11 @@
 import styled from 'styled-components';
 import './antd.less';
-<<<<<<< HEAD
 import {
   Input as AntdInput,
   Button as AntdButton,
   AutoComplete as AntdAutoComplete,
   Form as Form,
 } from 'antd';
-=======
-import { Input as AntdInput, Button as AntdButton } from 'antd';
->>>>>>> ac64efc5
 
 const inputStyles = ` {
     line-height: var(--input-line-height);
