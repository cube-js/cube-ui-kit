const colors = {
  pink: '255, 100, 146',
  'pink-02': '255, 131, 168',
  purple: '122, 119, 255',
  'purple-text': '102, 93, 232',
  'purple-01': '122, 119, 255',
  'purple-02': '149, 146, 255',
  'purple-03': '175, 173, 255',
  'purple-04': '202, 201, 255',
  text: '91, 92, 125',
  dark: '20, 20, 70',
  'dark-01': '20, 20, 70',
  'dark-02': '67, 67, 107',
  'dark-03': '114, 114, 144',
  'dark-04': '161, 161, 181',
  'dark-05': '213, 213, 226',
  'grey-light': '248, 248, 249',
  light: '246, 246, 248',
  white: '255, 255, 255',
  black: '0, 0, 0',
  'danger-text': '227, 0, 42',
  danger: '255, 55, 73',
  'light-grey': '248, 248, 249',
  success: '49, 195, 124',
  'success-text': '48, 166, 102',
  note: '251, 188, 5',
  warning: '224, 86, 43',
};

function color(name, opacity = 1) {
  return `rgba(${colors[name]}, ${opacity})`;
}

const TOKENS = {
  // Base and legacy tokens
  'font-size': '14px',
  'line-height': '20px',
  'input-font-size': '14px',
  'input-line-height': '20px',
  'input-letter-spacing': '0.02em',
  'disabled-opacity': '.4',
  gap: '8px',
  'outline-width': 'calc(1rem / 16 * 3)',
  'border-width': '1px',
  radius: '4px',
  'leaf-sharp-radius': '0px',
  transition: '120ms',
  'clear-color': 'transparent',
  'border-color': color('dark', 0.1),
  'shadow-color': color('dark-03', 0.1),
  'draft-color': color('dark', 0.2),
  'minor-color': color('dark', 0.65),
  'success-bg-color': 'rgba(41, 190, 110, .1)',
  'note-bg-color': color('note', 0.1),
  'note-text-color': color('note', 1),
  'danger-bg-color': color('danger', 0.05),
  'danger-bg-hover-color': color('danger', 0.1),
  'primary-1': color('purple', 0.9),
  'primary-2': color('purple', 0.8),
  'primary-3': color('purple', 0.7),
  'primary-4': color('purple', 0.6),
  'primary-5': color('purple', 0.5),
  'primary-6': color('purple', 0.4),
  'primary-7': color('purple', 0.3),
  'primary-8': color('purple', 0.2),
  'primary-9': color('purple', 0.1),
  'primary-10': color('purple', 0),
  'dark-75-color': color('dark', 0.75),
  'primary-color': color('purple'),

  'pink-8-color': color('pink', 0.2),
  'pink-9-color': color('pink', 0.1),

  'disabled-color': color('dark-01', 0.25),
  'disabled-text-color': color('dark-01', 0.25),
  'disabled-bg': color('dark-05', 0.2),
  'disabled-bg-color': color('dark-05', 0.2),

  'max-content-width': '1440px',
  'topbar-height': '48px',
  'devmodebar-height': '54px',
  'sidebar-width': '200px',
  'border-radius-base': '4px',

  // font sizes
  'text-font-size': '14px',
  'text-line-height': '20px',
  'text-letter-spacing': '0',
  // h1
  'h1-font-size': '36px',
  'h1-line-height': '44px',
  'h1-letter-spacing': '-0.01em',
  'h1-font-weight': '700',
  // h2
  'h2-font-size': '24px',
  'h2-line-height': '36px',
  'h2-letter-spacing': '0em',
  'h2-font-weight': '700',
  // h3
  'h3-font-size': '20px',
  'h3-line-height': '28px',
  'h3-letter-spacing': '0em',
  'h3-font-weight': '700',
  // h4
  'h4-font-size': '18px',
  'h4-line-height': '24px',
  'h4-letter-spacing': '0',
  'h4-font-weight': '700',
  // h5
  'h5-font-size': '16px',
  'h5-line-height': '22px',
  'h5-letter-spacing': '0',
  'h5-font-weight': '700',
<<<<<<< HEAD
  // h6
  'h6-font-size': '14px',
  'h6-line-height': '20px',
  'h6-letter-spacing': '0.01em',
  'h6-font-weight': '600',
=======
  'h5-icon-size': '18px',
  // h5 semi-bold
  'h5s-font-size': '16px',
  'h5s-line-height': '22px',
  'h5s-letter-spacing': '0.02em',
  'h5s-font-weight': '600',
  'h5s-icon-size': '18px',
  // h5 medium
  'h5m-font-size': '16px',
  'h5m-line-height': '22px',
  'h5m-letter-spacing': '0.02em',
  'h5m-font-weight': '500',
  'h5m-icon-size': '18px',
  // h6 (unused)
  'h6-font-size': '14px',
  'h6-line-height': '20px',
  'h6-letter-spacing': '0',
  'h6-font-weight': '700',
  'h6-icon-size': '16px',
>>>>>>> c09a4317
  // t1
  't1-font-size': '18px',
  't1-line-height': '24px',
  't1-letter-spacing': '0',
  't1-font-weight': '400',
  't1-icon-size': '20px',
  // t2
  't2-font-size': '16px',
  't2-line-height': '22px',
  't2-letter-spacing': '0',
  't2-font-weight': '400',
  't2-icon-size': '18px',
  // t2m
  't2m-font-size': '16px',
  't2m-line-height': '22px',
  't2m-letter-spacing': '0',
  't2m-font-weight': '500',
  't2m-icon-size': '18px',
  // t3
  't3-font-size': '14px',
  't3-line-height': '20px',
  't3-letter-spacing': '0',
  't3-font-weight': '400',
  't3-icon-size': '16px',
  // t3m
  't3m-font-size': '14px',
  't3m-line-height': '20px',
  't3m-letter-spacing': '0',
  't3m-font-weight': '500',
<<<<<<< HEAD
  // t4
  't4-font-size': '12px',
  't4-line-height': '18px',
  't4-letter-spacing': '0',
  't4-font-weight': '500',
=======
  't3m-icon-size': '16px',
  // t3s
  't3s-font-size': '14px',
  't3s-line-height': '20px',
  't3s-letter-spacing': '0.015em',
  't3s-font-weight': '600',
  't3s-icon-size': '16px',
  // t4
  't4-font-size': '12px',
  't4-line-height': '18px',
  't4-letter-spacing': '0.025em',
  't4-font-weight': '400',
  't4-icon-size': '14px',
  // t4m
  't4m-font-size': '12px',
  't4m-line-height': '18px',
  't4m-letter-spacing': '0.02em',
  't4m-font-weight': '500',
  't4m-icon-size': '14px',
>>>>>>> c09a4317
  // p1
  'p1-font-size': '18px',
  'p1-line-height': '28px',
  'p1-letter-spacing': '0',
  'p1-font-weight': '400',
  'p1-icon-size': '20px',
  // p2
  'p2-font-size': '16px',
  'p2-line-height': '24px',
  'p2-letter-spacing': '0',
  'p2-font-weight': '400',
  'p2-icon-size': '18px',
  // p3
  'p3-font-size': '14px',
  'p3-line-height': '22px',
  'p3-letter-spacing': '0',
  'p3-font-weight': '400',
  'p3-icon-size': '16px',
  // p4
  'p4-font-size': '12px',
  'p4-line-height': '20px',
<<<<<<< HEAD
  'p4-letter-spacing': '0',
  'p4-font-weight': '500',
=======
  'p4-letter-spacing': '0.025em',
  'p4-font-weight': '400',
  'p4-icon-size': '14px',
>>>>>>> c09a4317
  // c1
  'c1-font-size': '14px',
  'c1-line-height': '20px',
  'c1-letter-spacing': '0',
  'c1-font-weight': '500',
  'c1-text-transform': 'uppercase',
  'c1-icon-size': '16px',
  // c2
  'c2-font-size': '12px',
  'c2-line-height': '18px',
  'c2-letter-spacing': '0.01em',
  'c2-font-weight': '500',
  'c2-text-transform': 'uppercase',
  'c2-icon-size': '14px',
  // tag
  'tag-font-size': '12px',
  'tag-line-height': '18px',
  'tag-letter-spacing': '0.01em',
  'tag-font-weight': '600',
  'tag-icon-size': '14px',
  // strong
  'strong-font-size': 'inherit',
  'strong-line-height': 'inherit',
  'strong-letter-spacing': 'inherit',
  'strong-font-family': 'inherit',
  'strong-font-style': 'inherit',
  'strong-font-weight':
    'var(--bold-font-weight, var(--default-bold-font-weight, 700))',
  // em
  'em-font-size': 'inherit',
  'em-line-height': 'inherit',
  'em-letter-spacing': 'inherit',
  'em-font-family': 'inherit',
  'em-font-style': 'italic',
  'em-font-weight': 'inherit',
  // default
  'default-font-size': 'var(--t3-font-size)',
  'default-line-height': 'var(--t3-line-height)',
  'default-letter-spacing': 'var(--t3-letter-spacing)',
  'default-font-weight': 'var(--t3-font-weight)',
  'default-bold-font-weight': '700',
  'default-icon-size': 'inherit',
  // scrollbar colors
  'scrollbar-width': '1.5x',
  'scrollbar-outline-width': '1ow',
  'scrollbar-radius': '1.5r',
  'scrollbar-thumb-color': 'rgba(var(--text-color-rgb), .5)',
  'scrollbar-outline-color': 'var(--clear-color)',
  'scrollbar-bg-color': 'var(--grey-light-color)',
  'scrollbar-corner-color': 'var(--clear-color)',
};

// Map color tokens
Object.keys(colors).forEach((name) => {
  TOKENS[`${name}-color`] = color(name);
  TOKENS[`${name}-color-rgb`] = colors[name];
});

export { TOKENS };<|MERGE_RESOLUTION|>--- conflicted
+++ resolved
@@ -111,33 +111,13 @@
   'h5-line-height': '22px',
   'h5-letter-spacing': '0',
   'h5-font-weight': '700',
-<<<<<<< HEAD
+  'h5-icon-size': '18px',
   // h6
   'h6-font-size': '14px',
   'h6-line-height': '20px',
   'h6-letter-spacing': '0.01em',
   'h6-font-weight': '600',
-=======
-  'h5-icon-size': '18px',
-  // h5 semi-bold
-  'h5s-font-size': '16px',
-  'h5s-line-height': '22px',
-  'h5s-letter-spacing': '0.02em',
-  'h5s-font-weight': '600',
-  'h5s-icon-size': '18px',
-  // h5 medium
-  'h5m-font-size': '16px',
-  'h5m-line-height': '22px',
-  'h5m-letter-spacing': '0.02em',
-  'h5m-font-weight': '500',
-  'h5m-icon-size': '18px',
-  // h6 (unused)
-  'h6-font-size': '14px',
-  'h6-line-height': '20px',
-  'h6-letter-spacing': '0',
-  'h6-font-weight': '700',
   'h6-icon-size': '16px',
->>>>>>> c09a4317
   // t1
   't1-font-size': '18px',
   't1-line-height': '24px',
@@ -167,33 +147,13 @@
   't3m-line-height': '20px',
   't3m-letter-spacing': '0',
   't3m-font-weight': '500',
-<<<<<<< HEAD
+  't3m-icon-size': '16px',
   // t4
   't4-font-size': '12px',
   't4-line-height': '18px',
   't4-letter-spacing': '0',
   't4-font-weight': '500',
-=======
-  't3m-icon-size': '16px',
-  // t3s
-  't3s-font-size': '14px',
-  't3s-line-height': '20px',
-  't3s-letter-spacing': '0.015em',
-  't3s-font-weight': '600',
-  't3s-icon-size': '16px',
-  // t4
-  't4-font-size': '12px',
-  't4-line-height': '18px',
-  't4-letter-spacing': '0.025em',
-  't4-font-weight': '400',
   't4-icon-size': '14px',
-  // t4m
-  't4m-font-size': '12px',
-  't4m-line-height': '18px',
-  't4m-letter-spacing': '0.02em',
-  't4m-font-weight': '500',
-  't4m-icon-size': '14px',
->>>>>>> c09a4317
   // p1
   'p1-font-size': '18px',
   'p1-line-height': '28px',
@@ -215,14 +175,9 @@
   // p4
   'p4-font-size': '12px',
   'p4-line-height': '20px',
-<<<<<<< HEAD
   'p4-letter-spacing': '0',
   'p4-font-weight': '500',
-=======
-  'p4-letter-spacing': '0.025em',
-  'p4-font-weight': '400',
   'p4-icon-size': '14px',
->>>>>>> c09a4317
   // c1
   'c1-font-size': '14px',
   'c1-line-height': '20px',
