--- conflicted
+++ resolved
@@ -40,11 +40,12 @@
 import { generateRandomId } from '../../../utils/random';
 import { mergeProps } from '../../../utils/react';
 import { useEventBus } from '../../../utils/react/useEventBus';
-<<<<<<< HEAD
-import { Button, CubeItemButtonProps, ItemButton } from '../../actions';
-=======
-import { CubeItemButtonProps, ItemAction, ItemButton } from '../../actions';
->>>>>>> 75a22034
+import {
+  Button,
+  CubeItemButtonProps,
+  ItemAction,
+  ItemButton,
+} from '../../actions';
 import { CubeItemBaseProps } from '../../content/ItemBase';
 import { Text } from '../../content/Text';
 import { useFieldProps, useFormProps, wrapWithField } from '../../form';
@@ -127,11 +128,8 @@
   mods?: Record<string, boolean>;
   /** Whether the filter picker is clearable using a clear button in the rightIcon slot */
   isClearable?: boolean;
-<<<<<<< HEAD
-=======
   /** Callback called when the clear button is pressed */
   onClear?: () => void;
->>>>>>> 75a22034
 }
 
 const PROP_STYLES = [...BASE_STYLES, ...OUTER_STYLES, ...COLOR_STYLES];
@@ -1045,19 +1043,12 @@
           ) : rightIcon !== undefined ? (
             rightIcon
           ) : showClearButton ? (
-<<<<<<< HEAD
-            <ClearButton
-              size={size}
-              theme={validationState === 'invalid' ? 'danger' : undefined}
-              qa="FilterPickerClearButton"
-=======
             <ItemAction
               icon={<CloseIcon />}
               size={size}
               theme={validationState === 'invalid' ? 'danger' : undefined}
               qa="FilterPickerClearButton"
               mods={{ pressed: false }}
->>>>>>> 75a22034
               onPress={clearValue}
             />
           ) : (
