import {
  Children,
  cloneElement,
  ReactElement,
  ReactNode,
  useEffect,
  useRef,
  useState,
} from 'react';
import { useFormProps } from './Form';
import { mergeProps } from '../../../utils/react';
import {
  LabelPosition,
  OptionalFieldBaseProps,
  ValidationRule,
} from '../../../shared';
import { CubeFormInstance } from './useForm';
import { FieldWrapper } from '../FieldWrapper';
import { Styles } from '../../../tasty';

const ID_MAP = {};

function createId(name) {
  if (!name) return;

  if (!ID_MAP[name]) {
    ID_MAP[name] = [];
  }

  let i = 0;
  let id;

  do {
    id = i ? `${name}_${i}` : name;
    i++;
  } while (ID_MAP[name].includes(id));

  ID_MAP[name].push(id);

  return id;
}

function removeId(name, id) {
  if (!ID_MAP[name]) return;

  ID_MAP[name] = ID_MAP[name].filter((_id) => _id !== id);
}

function getDefaultValidateTrigger(type) {
  type = type || '';

  return type === 'Number' || type.includes('Text') ? 'onBlur' : 'onChange';
}

function getValueProps(type, value?, onChange?) {
  type = type || '';

  if (type === 'Number') {
    return {
      value: value != null ? value : null,
      onChange: onChange,
    };
  } else if (type === 'Text') {
    return {
      value:
        typeof value === 'string' || typeof value === 'number'
          ? String(value)
          : '',
      onChange: onChange,
    };
  } else if (type === 'Checkbox') {
    return {
      isSelected: value != null ? value : false,
      isIndeterminate: false,
      onChange: onChange,
    };
  } else if (type === 'CheckboxGroup') {
    return {
      value: value != null ? value : [],
      onChange: onChange,
    };
  } else if (type === 'ComboBox') {
    return {
      inputValue: value != null ? value : '',
      onInputChange: onChange,
    };
  } else if (type === 'Select') {
    return {
      selectedKey: value != null ? value : null,
      onSelectionChange: onChange,
    };
  }

  return {
    value: value != null ? value : null,
    onChange,
  };
}

export interface CubeFieldProps extends OptionalFieldBaseProps {
  /** The initial value of the input. */
  defaultValue?: any;
  /** The type of the input. `Input`, `Checkbox`, RadioGroup`, `Select`, `ComboBox` etc... */
  type?: string;
  /** The unique ID of the field */
  id?: string;
  /** The id prefix for the field to avoid collisions between forms */
  idPrefix?: string;
  children?: ReactElement | ((CubeFormInstance) => ReactElement);
  /** Function that check whether to perform update of the form state. */
  shouldUpdate?: boolean | ((prevValues, nextValues) => boolean);
  /** Validation rules */
  rules?: ValidationRule[];
  /** The form instance */
  form?: CubeFormInstance;
  /** The message for the field or text for the error */
  message?: string;
  /** The description for the field */
  description?: ReactNode;
  /** Tooltip for the label that explains something. */
  tooltip?: ReactNode;
  /** Field name. It's used as a key the form data. */
  name?: string[] | string;
  /** Whether the field is hidden. */
  isHidden?: boolean;
  styles?: Styles;
  labelPosition?: LabelPosition;
<<<<<<< HEAD
  labelStyles?: Styles;
=======
>>>>>>> 0de3d223
}

interface CubeFullFieldProps extends CubeFieldProps {
  form: CubeFormInstance;
}

interface CubeReplaceFieldProps extends CubeFieldProps {
  isRequired?: boolean;
  onChange?: (any) => void;
  onSelectionChange?: (any) => void;
  onBlur: () => void;
  onInputChange?: (any) => void;
  labelPosition?: LabelPosition;
}

export function Field(allProps: CubeFieldProps) {
  const props: CubeFullFieldProps = useFormProps(allProps);

  let {
    defaultValue,
    type: inputType,
    id,
    idPrefix,
    children,
    name,
    form,
    rules,
    label,
    extra,
    validateTrigger,
    validationState,
    necessityLabel,
    necessityIndicator,
    shouldUpdate,
    message,
    description,
    tooltip,
    isHidden,
    styles,
    labelPosition,
<<<<<<< HEAD
    labelStyles,
=======
>>>>>>> 0de3d223
  } = props;
  const nonInput = !name;
  const fieldName: string =
    name != null ? (Array.isArray(name) ? name.join('.') : name) : '';

  let firstRunRef = useRef(true);
  let [fieldId, setFieldId] = useState(
    id || (idPrefix ? `${idPrefix}_${fieldName}` : fieldName),
  );

  useEffect(() => {
    let newId;

    if (!id && !nonInput) {
      newId = createId(fieldId);

      setFieldId(newId);
    }

    return () => {
      if (!id) {
        removeId(idPrefix ? `${idPrefix}_${fieldName}` : fieldName, newId);
      }

      if (fieldName && form) {
        form.removeField(fieldName);
      }
    };
  }, []);

  let field = form?.getFieldInstance(fieldName);

  if (field) {
    field.rules = rules;
  }

  let isRequired = rules && !!rules.find((rule) => rule.required);

  useEffect(() => {
    if (!form) return;

    if (field) {
      form.forceReRender();
    } else {
      form.createField(fieldName);
    }
  }, [field]);

  if (typeof children === 'function') {
    children = children(form);
  }

  if (!children) return null;

  let child = Children.only(children);

  if (nonInput) {
    return (
      <FieldWrapper
        isHidden={isHidden}
        validationState={validationState}
        necessityIndicator={necessityIndicator}
        necessityLabel={necessityLabel}
        isRequired={isRequired}
        label={label}
        extra={extra}
        tooltip={tooltip}
        message={message}
        description={description}
        Component={child}
        styles={styles}
        labelPosition={labelPosition}
<<<<<<< HEAD
        labelStyles={labelStyles}
=======
>>>>>>> 0de3d223
      />
    );
  }

  if (!fieldName) {
    console.error('invalid form name:', fieldName);

    return null;
  }

  if (!form) {
    console.error('form field requires declared form instance');

    return null;
  }

  inputType =
    inputType || ((child.type as any).cubeInputType as string) || 'Text';

  const defaultValidateTrigger = getDefaultValidateTrigger(inputType);

  if (firstRunRef.current && defaultValue != null) {
    if (!field) {
      form.createField(fieldName, true);
    }

    if (field?.value == null) {
      form.setFieldValue(fieldName, defaultValue, false, true);

      field = form?.getFieldInstance(fieldName);
    }
  }

  firstRunRef.current = false;

  if (!field) {
    return cloneElement(
      child,
      mergeProps(child.props, {
        ...getValueProps(inputType),
        name: fieldName,
        id: fieldId,
      }),
    );
  }

  if (!validateTrigger) {
    validateTrigger = defaultValidateTrigger;
  }

  function onChangeHandler(val) {
    const field = form.getFieldInstance(fieldName);

    if (shouldUpdate) {
      const fieldsValue = form.getFieldsValue();

      // check if we should update the value of the field
      const shouldNotBeUpdated =
        typeof shouldUpdate === 'boolean'
          ? !shouldUpdate
          : !shouldUpdate(fieldsValue, {
              ...fieldsValue,
              [fieldName]: val,
            });

      if (shouldNotBeUpdated) {
        return;
      }
    }

    form.setFieldValue(fieldName, val, true);

    if (
      validateTrigger === 'onChange' ||
      (field && field.errors && field.errors.length)
    ) {
      form.validateField(fieldName).catch(() => {}); // do nothing on fail
    }
  }

  const newProps: CubeReplaceFieldProps = {
    id: fieldId,
    name: fieldName,
    onBlur() {
      if (validateTrigger === 'onBlur') {
        // We need timeout so the change event can be done.
        setTimeout(() => {
          form.validateField(fieldName).catch(() => {}); // do nothing on fail
        });
      }
    },
  };

  if (necessityIndicator != null) {
    newProps.necessityIndicator = necessityIndicator;
  }

  if (necessityLabel) {
    newProps.necessityLabel = necessityLabel;
  }

  if (validationState) {
    newProps.validationState = validationState;
  }

  if (isRequired) {
    newProps.isRequired = isRequired;
  }

  if (label) {
    newProps.label = label;
  }

  if (extra) {
    newProps.extra = extra;
  }

  if (tooltip) {
    newProps.tooltip = tooltip;
  }

  if (message) {
    newProps.message = message;
  }

  if (isHidden != null) {
    newProps.isHidden = isHidden;
  }

  if (field && field.errors && field.errors.length) {
    if (!validationState) {
      newProps.validationState = 'invalid';
    }

    if (!message) {
      newProps.message = field.errors[0];
    }
  }

  Object.assign(
    newProps,
    getValueProps(inputType, field?.value, onChangeHandler),
  );

  const { onChange, onSelectionChange, ...childProps } = child.props;

  // onChange event passed to the child should be executed after Form onChange logic
  return cloneElement(
    child,
    mergeProps(
      childProps,
      newProps,
      onChange ? { onChange } : {},
      onSelectionChange ? { onSelectionChange } : {},
    ),
  );
}<|MERGE_RESOLUTION|>--- conflicted
+++ resolved
@@ -125,10 +125,6 @@
   isHidden?: boolean;
   styles?: Styles;
   labelPosition?: LabelPosition;
-<<<<<<< HEAD
-  labelStyles?: Styles;
-=======
->>>>>>> 0de3d223
 }
 
 interface CubeFullFieldProps extends CubeFieldProps {
@@ -169,10 +165,6 @@
     isHidden,
     styles,
     labelPosition,
-<<<<<<< HEAD
-    labelStyles,
-=======
->>>>>>> 0de3d223
   } = props;
   const nonInput = !name;
   const fieldName: string =
@@ -245,10 +237,6 @@
         Component={child}
         styles={styles}
         labelPosition={labelPosition}
-<<<<<<< HEAD
-        labelStyles={labelStyles}
-=======
->>>>>>> 0de3d223
       />
     );
   }
