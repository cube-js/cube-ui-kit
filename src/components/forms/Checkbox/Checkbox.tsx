--- conflicted
+++ resolved
@@ -1,14 +1,7 @@
 import { useFocusableRef } from '@react-spectrum/utils';
-<<<<<<< HEAD
-import { forwardRef, useContext, useRef } from 'react';
+import { forwardRef, useContext, useMemo, useRef } from 'react';
 import { useCheckbox, useCheckboxGroupItem, useHover } from 'react-aria';
 import { useToggleState } from 'react-stately';
-=======
-import { forwardRef, useContext, useMemo, useRef } from 'react';
-import { useCheckbox, useCheckboxGroupItem } from '@react-aria/checkbox';
-import { useHover } from '@react-aria/interactions';
-import { useToggleState } from '@react-stately/toggle';
->>>>>>> 76d9fd70
 
 import { useProviderProps } from '../../../provider';
 import {
