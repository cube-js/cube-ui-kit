import React from 'react';
import Base from './Base';

const DEFAULT_STYLES = {
  display: 'block',
  flow: 'column',
  radius: '1x',
  bg: '#white',
  border: true,
  padding: '3x',
};

export default function Card({ ...props }) {
  return (
    <Base
      role="region"
      defaultStyles={DEFAULT_STYLES}
<<<<<<< HEAD
      styleAttrs={['bg', 'color', 'gap', 'flow', 'display', 'height', 'width', 'place', 'padding', 'border', 'shadow', 'radius']}
=======
      styleAttrs={[
        'gap',
        'flow',
        'display',
        'height',
        'width',
        'place',
        'padding',
      ]}
>>>>>>> ac64efc5
      {...props}
    />
  );
}<|MERGE_RESOLUTION|>--- conflicted
+++ resolved
@@ -15,10 +15,9 @@
     <Base
       role="region"
       defaultStyles={DEFAULT_STYLES}
-<<<<<<< HEAD
-      styleAttrs={['bg', 'color', 'gap', 'flow', 'display', 'height', 'width', 'place', 'padding', 'border', 'shadow', 'radius']}
-=======
       styleAttrs={[
+        'bg',
+        'color',
         'gap',
         'flow',
         'display',
@@ -26,8 +25,10 @@
         'width',
         'place',
         'padding',
+        'border',
+        'shadow',
+        'radius',
       ]}
->>>>>>> ac64efc5
       {...props}
     />
   );
