--- conflicted
+++ resolved
@@ -10,9 +10,6 @@
   return (
     <Base
       defaultStyles={DEFAULT_STYLES}
-<<<<<<< HEAD
-      styleAttrs={['bg', 'color', 'gap', 'flow', 'columns', 'rows', 'height', 'width', 'place', 'content', 'items', 'padding', 'border', 'shadow', 'radius']}
-=======
       styleAttrs={[
         'gap',
         'flow',
@@ -23,8 +20,11 @@
         'place',
         'content',
         'items',
+        'padding',
+        'border',
+        'shadow',
+        'radius',
       ]}
->>>>>>> ac64efc5
       {...props}
     />
   );
