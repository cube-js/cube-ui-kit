import { Key, Node } from '@react-types/shared';
<<<<<<< HEAD
import { ReactNode, useRef } from 'react';
=======
import { IconPointFilled } from '@tabler/icons-react';
import { KeyboardEvent, ReactNode, useContext, useRef } from 'react';
>>>>>>> a8cd79fc
import { FocusRing, useMenuItem } from 'react-aria';
import { TreeState } from 'react-stately';

<<<<<<< HEAD
=======
import { CheckIcon, RightIcon } from '../../../icons';
>>>>>>> a8cd79fc
import { Styles } from '../../../tasty';
import { mergeProps } from '../../../utils/react';
import { ItemBase } from '../../content/ItemBase/ItemBase';

import { useMenuContext } from './context';
<<<<<<< HEAD
=======
import { StyledItem } from './styled';
import { SubmenuTriggerContext } from './SubmenuTriggerContext';

export type MenuSelectionType = 'checkbox' | 'radio' | 'checkmark';
>>>>>>> a8cd79fc

export interface MenuItemProps<T> {
  item: Node<T>;
  state: TreeState<T>;
  styles?: Styles;
  isVirtualized?: boolean;
  isDisabled?: boolean;
  onAction?: (key: Key) => void;
  size?: 'small' | 'medium' | (string & {});
}

/** @private */
export function MenuItem<T>(props: MenuItemProps<T>) {
  const { item, state, styles, isVirtualized, onAction, size } = props;
  const { onClose, closeOnSelect } = useMenuContext();
  const { rendered, key, props: itemProps } = item;

  // Check if this item is wrapped in a SubmenuTriggerContext
  const submenuContext = useContext(SubmenuTriggerContext);

  // Extract optional keyboard shortcut and CommandMenu-specific props from item props so they are not passed down to DOM elements.
  const { hotkeys, wrapper, keywords, forceMount, ...cleanItemProps } =
    (itemProps || {}) as any;

  const isSelectable = state.selectionManager.selectionMode !== 'none';
  const isDisabledKey =
    state.disabledKeys.has(key) || submenuContext?.isDisabled;

  const ref = useRef<HTMLLIElement>(null);

<<<<<<< HEAD
  const { menuItemProps, isFocused, isSelected, isPressed, isDisabled } =
    useMenuItem(
      {
        isSelected: state.selectionManager.isSelected(key),
        isDisabled: isDisabledKey,
        'aria-label': item['aria-label'],
        key,
        onClose,
        closeOnSelect,
        isVirtualized,
        onAction,
      },
      state,
      ref,
    );
=======
  // Use the triggerRef from submenu context if present
  const elementRef = (submenuContext?.triggerRef ?? ref) as any;

  const {
    menuItemProps,
    labelProps,
    descriptionProps,
    keyboardShortcutProps,
    isFocused,
    isSelected,
    isPressed,
    isDisabled,
  } = useMenuItem(
    {
      isSelected: state.selectionManager.isSelected(key),
      isDisabled: isDisabledKey,
      'aria-label': item['aria-label'],
      key,
      onClose: submenuContext ? undefined : onClose, // Don't close menu for submenu triggers
      closeOnSelect: submenuContext ? false : closeOnSelect, // Don't close on submenu trigger selection
      isVirtualized,
      onAction: submenuContext?.onAction || onAction,
    },
    state,
    elementRef,
  );
>>>>>>> a8cd79fc

  // Destructure presentation-related props from cleanItemProps so they are not spread onto DOM element
  const {
    suffix, // Changed from postfix to suffix
    description,
    icon,
    mods: itemMods,
    qa: itemQa,
    textValue,
    tooltip,
    ...restCleanProps
  } = cleanItemProps as any;

<<<<<<< HEAD
=======
  // Build final postfix: submenu icon, custom postfix or HotKeys hint
  const finalPostfix = submenuContext
    ? postfix ?? <RightIcon />
    : postfix ?? (hotkeys ? <HotKeys>{hotkeys}</HotKeys> : undefined);

  const checkIcon =
    isSelectable && isSelected
      ? getSelectionTypeIcon(selectionIcon)
      : undefined;

>>>>>>> a8cd79fc
  const isVirtualFocused = state.selectionManager.focusedKey === key;

  const mods = {
    ...itemMods,
    focused: isFocused || isVirtualFocused,
    pressed: isPressed,
    selected: isSelected,
    disabled: isDisabled,
    submenu: !!submenuContext,
  };

<<<<<<< HEAD
=======
  // Register global hotkey if provided
  useHotkeys(
    typeof hotkeys === 'string' ? hotkeys.toLowerCase() : '',
    () => {
      if (!hotkeys) return;
      if (isDisabledKey || isDisabled) return;
      // Simulate a click on the menu item so all existing handlers run
      if (elementRef.current) {
        (elementRef.current as HTMLElement).click();
      }
    },
    {
      enableOnContentEditable: true,
      enabled: !!hotkeys,
      preventDefault: true,
      enableOnFormTags: true,
    },
    [hotkeys, isDisabledKey, isDisabled],
  );

>>>>>>> a8cd79fc
  return (
    <FocusRing>
      <ItemBase
        {...mergeProps(menuItemProps, restCleanProps, {
          'data-menu-trigger': true,
          qa: itemQa ? itemQa : `MenuItem-${key}`,
          mods,
          styles,
          'data-size': size,
<<<<<<< HEAD
          as: 'li',
        })}
        ref={ref}
        icon={icon}
        suffix={suffix}
        description={description}
        hotkeys={hotkeys}
        tooltip={tooltip}
        isSelected={isSelectable ? isSelected : undefined}
        isDisabled={isDisabled}
        size={size === 'small' ? 'small' : 'medium'}
=======
          'aria-haspopup': submenuContext ? 'menu' : undefined,
          'aria-expanded': submenuContext?.isOpen,
          'data-has-submenu': submenuContext ? true : undefined,
          onKeyDown: submenuContext?.onKeyDown
            ? (e: KeyboardEvent) => {
                // Call submenu handler first, if it prevents default, don't call the original
                submenuContext.onKeyDown?.(e);
                if (!e.defaultPrevented && menuItemProps.onKeyDown) {
                  menuItemProps.onKeyDown(e);
                }
              }
            : menuItemProps.onKeyDown,
          onMouseEnter:
            submenuContext?.onMouseEnter || menuItemProps.onMouseEnter,
          onMouseLeave:
            submenuContext?.onMouseLeave || menuItemProps.onMouseLeave,
        })}
        ref={elementRef}
>>>>>>> a8cd79fc
      >
        {rendered}
      </ItemBase>
    </FocusRing>
  );
}<|MERGE_RESOLUTION|>--- conflicted
+++ resolved
@@ -1,29 +1,21 @@
 import { Key, Node } from '@react-types/shared';
-<<<<<<< HEAD
-import { ReactNode, useRef } from 'react';
-=======
 import { IconPointFilled } from '@tabler/icons-react';
 import { KeyboardEvent, ReactNode, useContext, useRef } from 'react';
->>>>>>> a8cd79fc
 import { FocusRing, useMenuItem } from 'react-aria';
+import { useHotkeys } from 'react-hotkeys-hook';
 import { TreeState } from 'react-stately';
 
-<<<<<<< HEAD
-=======
 import { CheckIcon, RightIcon } from '../../../icons';
->>>>>>> a8cd79fc
 import { Styles } from '../../../tasty';
 import { mergeProps } from '../../../utils/react';
+import { HotKeys } from '../../content/HotKeys';
 import { ItemBase } from '../../content/ItemBase/ItemBase';
 
 import { useMenuContext } from './context';
-<<<<<<< HEAD
-=======
 import { StyledItem } from './styled';
 import { SubmenuTriggerContext } from './SubmenuTriggerContext';
 
 export type MenuSelectionType = 'checkbox' | 'radio' | 'checkmark';
->>>>>>> a8cd79fc
 
 export interface MenuItemProps<T> {
   item: Node<T>;
@@ -54,23 +46,6 @@
 
   const ref = useRef<HTMLLIElement>(null);
 
-<<<<<<< HEAD
-  const { menuItemProps, isFocused, isSelected, isPressed, isDisabled } =
-    useMenuItem(
-      {
-        isSelected: state.selectionManager.isSelected(key),
-        isDisabled: isDisabledKey,
-        'aria-label': item['aria-label'],
-        key,
-        onClose,
-        closeOnSelect,
-        isVirtualized,
-        onAction,
-      },
-      state,
-      ref,
-    );
-=======
   // Use the triggerRef from submenu context if present
   const elementRef = (submenuContext?.triggerRef ?? ref) as any;
 
@@ -97,11 +72,10 @@
     state,
     elementRef,
   );
->>>>>>> a8cd79fc
 
   // Destructure presentation-related props from cleanItemProps so they are not spread onto DOM element
   const {
-    suffix, // Changed from postfix to suffix
+    suffix,
     description,
     icon,
     mods: itemMods,
@@ -111,19 +85,12 @@
     ...restCleanProps
   } = cleanItemProps as any;
 
-<<<<<<< HEAD
-=======
-  // Build final postfix: submenu icon, custom postfix or HotKeys hint
-  const finalPostfix = submenuContext
-    ? postfix ?? <RightIcon />
-    : postfix ?? (hotkeys ? <HotKeys>{hotkeys}</HotKeys> : undefined);
+  // Build final suffix: submenu icon, custom suffix or HotKeys hint
+  const finalSuffix = submenuContext
+    ? suffix ?? <RightIcon />
+    : suffix ?? (hotkeys ? <HotKeys>{hotkeys}</HotKeys> : undefined);
 
-  const checkIcon =
-    isSelectable && isSelected
-      ? getSelectionTypeIcon(selectionIcon)
-      : undefined;
-
->>>>>>> a8cd79fc
+  // Selection indicator will be handled by ItemBase component
   const isVirtualFocused = state.selectionManager.focusedKey === key;
 
   const mods = {
@@ -135,8 +102,6 @@
     submenu: !!submenuContext,
   };
 
-<<<<<<< HEAD
-=======
   // Register global hotkey if provided
   useHotkeys(
     typeof hotkeys === 'string' ? hotkeys.toLowerCase() : '',
@@ -156,8 +121,6 @@
     },
     [hotkeys, isDisabledKey, isDisabled],
   );
-
->>>>>>> a8cd79fc
   return (
     <FocusRing>
       <ItemBase
@@ -167,19 +130,7 @@
           mods,
           styles,
           'data-size': size,
-<<<<<<< HEAD
           as: 'li',
-        })}
-        ref={ref}
-        icon={icon}
-        suffix={suffix}
-        description={description}
-        hotkeys={hotkeys}
-        tooltip={tooltip}
-        isSelected={isSelectable ? isSelected : undefined}
-        isDisabled={isDisabled}
-        size={size === 'small' ? 'small' : 'medium'}
-=======
           'aria-haspopup': submenuContext ? 'menu' : undefined,
           'aria-expanded': submenuContext?.isOpen,
           'data-has-submenu': submenuContext ? true : undefined,
@@ -198,7 +149,14 @@
             submenuContext?.onMouseLeave || menuItemProps.onMouseLeave,
         })}
         ref={elementRef}
->>>>>>> a8cd79fc
+        icon={icon}
+        suffix={finalSuffix}
+        description={description}
+        hotkeys={hotkeys}
+        tooltip={tooltip}
+        isSelected={isSelectable ? isSelected : undefined}
+        isDisabled={isDisabled}
+        size={size === 'small' ? 'small' : 'medium'}
       >
         {rendered}
       </ItemBase>
