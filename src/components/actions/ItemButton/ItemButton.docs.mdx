import { Meta, Canvas, Story, Controls } from '@storybook/addon-docs/blocks';
import { ItemButton } from './ItemButton';
import * as ItemButtonStories from './ItemButton.stories';

<Meta of={ItemButtonStories} />

# ItemButton

An interactive button component built on top of `Item` that provides all the layout and styling capabilities of Item with full button functionality. ItemButton supports actions, links, form submissions, and all the advanced features like hotkeys, tooltips, and selection states.

## When to Use

- For buttons that need structured content with icons, descriptions, or prefixes/suffixes
- When you need button functionality with the flexible layout capabilities of Item
- For interactive items in lists, menus, or toolbars that need consistent styling
- When building buttons that support features like keyboard shortcuts or overflow tooltips
- As an alternative to traditional buttons when you need more layout control

## Component

<Story of={ItemButtonStories.Default} />

---

### Properties

<Controls of={ItemButtonStories.Default} />

### Base Properties

Supports [Base properties](/BaseProperties)

### Item Properties

ItemButton inherits all properties from [Item](/docs/content-item--docs), including:
- Layout properties: `icon`, `rightIcon`, `prefix`, `suffix`, `description`, `descriptionPlacement`
- Interactive properties: `hotkeys`, `tooltip`, `isSelected`
- Styling properties: `size`, `type`, `theme`, `styles`

### Content Properties

#### actions
- **Type**: `ReactNode`
- **Description**: Inline action buttons displayed on the right side of the button. Use `ItemButton.Action` for consistent styling. Actions automatically inherit the parent button's `type` prop and the component reserves space to prevent content overlap.

### Action Properties

#### onPress
- **Type**: `(e: PressEvent) => void`
- **Description**: Callback fired when the button is pressed via mouse, keyboard, or touch

#### to
- **Type**: `string`
- **Description**: URL for link behavior - when provided, the button acts as a link

#### buttonType
- **Type**: `'button' | 'submit' | 'reset'`
- **Description**: HTML button type attribute for form integration
- **Default**: `'button'`

#### isDisabled
- **Type**: `boolean`
- **Description**: Whether the button is disabled and non-interactive

### Style Properties

These properties allow direct style application without using the `styles` prop: `width`, `height`, `padding`, `margin`, `color`, `fill`, `opacity`, `display`, `position`, `zIndex`, `gap`, `flow`, `placeItems`, `placeContent`, `alignItems`, `justifyContent`, `border`, `radius`, `shadow`, `overflow`.

### Modifiers

Inherits all modifiers from [Item](/docs/content-item--docs) plus:

| Modifier | Type | Description |
|----------|------|-------------|
| disabled | `boolean` | Applied when the button is disabled |
| pressed | `boolean` | Applied during button press interaction |

## Variants

### Types

- `primary` - Primary button with prominent styling for main actions
- `secondary` - Secondary button with moderate emphasis
- `outline` - Button with border outline and transparent background
- `neutral` - Neutral styled button for subtle actions
- `clear` - Transparent button with minimal visual weight
- `link` - Link-styled button that looks like a text link

### Themes

- `default` - Standard appearance with default colors
- `danger` - Red theme for destructive actions (delete, remove, etc.)
- `success` - Green theme for positive actions (save, confirm, etc.)
- `special` - Special theme with unique styling for standout actions

### Sizes

- `xsmall` - Extra small size for compact interfaces
- `small` - Small size for dense layouts  
- `medium` - Default size for most use cases
- `large` - Large size for prominent actions
- `xlarge` - Extra large size for hero actions
- `inline` - Inline size that adapts to content

## Examples

### Basic Button

```jsx
<ItemButton onPress={() => console.log('Clicked')}>
  Click me
</ItemButton>
```

### Button with Icons

```jsx
<ItemButton 
  icon={<IconFile />}
  rightIcon={<IconExternalLink />}
  onPress={handleOpen}
>
  Open File
</ItemButton>
```

### Link Button

```jsx
<ItemButton to="/docs">
  Go to Documentation
</ItemButton>
```

### Button with Hotkey

```jsx
<ItemButton 
  hotkeys="cmd+s"
  onPress={handleSave}
  type="primary"
>
  Save Document
</ItemButton>
```

### Form Submit Button

```jsx
<ItemButton 
  buttonType="submit"
  type="primary"
  icon={<IconCheck />}
>
  Submit Form
</ItemButton>
```

### Button with Selection State

```jsx
<ItemButton 
  isSelected={isSelected}
  onPress={() => setIsSelected(!isSelected)}
>
  Toggle Selection
</ItemButton>
```

### Button with Actions

ItemButton supports inline actions that appear on the right side. Use the `ItemButton.Action` compound component for consistent styling:

```jsx
<ItemButton 
  icon={<IconFile />}
  actions={
    <>
      <ItemButton.Action icon={<IconEdit />} aria-label="Edit" onPress={handleEdit} />
      <ItemButton.Action icon={<IconTrash />} aria-label="Delete" onPress={handleDelete} />
    </>
  }
  onPress={handleOpen}
>
  Document with Actions
</ItemButton>
```

Actions automatically inherit the parent button's `type` prop and adjust their styling accordingly. The component reserves space for actions to prevent content overlap.

## Accessibility

### Keyboard Navigation

- `Tab` - Moves focus to the button
- `Space/Enter` - Activates the button
- Custom hotkeys - Trigger button action when hotkeys are specified
- `Escape` - Removes focus when pressed (standard browser behavior)

### Screen Reader Support

- Button announces as "button" to screen readers
- Link buttons announce as "link" when `to` prop is provided
- Button state is announced (pressed, disabled, selected)
- Hotkey information is included in accessible description

### ARIA Properties

- `aria-label` - Provides accessible label when text content isn't descriptive enough
- `aria-disabled` - Indicates disabled state
- `aria-pressed` - Indicates toggle state for toggle buttons
- `role` - Automatically set to "button" or "link" based on props

## Best Practices

1. **Do**: Use clear, action-oriented text
   ```jsx
   <ItemButton onPress={handleSave} type="primary">
     Save Changes
   </ItemButton>
   ```

2. **Do**: Add hotkeys for frequently used actions
   ```jsx
   <ItemButton hotkeys="cmd+s" onPress={handleSave}>
     Save Document
   </ItemButton>
   ```

3. **Do**: Use appropriate button types for forms
   ```jsx
   <ItemButton buttonType="submit" type="primary">
     Submit Form
   </ItemButton>
   ```

4. **Do**: Use `ItemButton.Action` for inline actions
   ```jsx
   <ItemButton 
     icon={<IconFile />}
     actions={
       <>
         <ItemButton.Action icon={<IconEdit />} aria-label="Edit" />
         <ItemButton.Action icon={<IconTrash />} aria-label="Delete" />
       </>
     }
     onPress={handleOpen}
   >
     Open Document
   </ItemButton>
   ```

5. **Don't**: Use vague or unclear button text
   ```jsx
   {/* Avoid this - unclear what "OK" does */}
   <ItemButton onPress={handleAction}>OK</ItemButton>
   ```

6. **Don't**: Add too many actions (limit to 2-3 for clarity)
   ```jsx
   {/* Avoid this - too many action buttons */}
   <ItemButton 
     actions={
       <>
         <ItemButton.Action icon={<IconEdit />} aria-label="Edit" />
         <ItemButton.Action icon={<IconCopy />} aria-label="Copy" />
         <ItemButton.Action icon={<IconShare />} aria-label="Share" />
         <ItemButton.Action icon={<IconTrash />} aria-label="Delete" />
       </>
     }
   >
     Button with too many actions
   </ItemButton>
   ```

7. **Don't**: Overcrowd buttons with too many visual elements
   ```jsx
   {/* Avoid this - too many competing elements */}
   <ItemButton 
     icon={<IconA />}
     rightIcon={<IconB />}
     prefix="Pre"
     suffix="Suf"
     description="Long description"
   >
     Overcrowded Button
   </ItemButton>
   ```

8. **Accessibility**: Always ensure buttons have clear, descriptive labels, proper keyboard support, and provide `aria-label` for action buttons

## Integration with Forms

ItemButton integrates seamlessly with forms when using the `buttonType` prop:

```jsx
<form onSubmit={handleSubmit}>
  <TextInput name="email" label="Email" />
  <ItemButton buttonType="submit" type="primary">
    Sign In
  </ItemButton>
  <ItemButton buttonType="reset" type="outline">
    Clear Form
  </ItemButton>
</form>
```

## Related Components

<<<<<<< HEAD
- [Item](/docs/content-item--docs) - The foundational component that ItemButton extends
- [ItemButton.Action](/docs/actions-itemaction--docs) - Action button component for inline actions (also available as `Item.Action`, `Menu.Item.Action`, etc.)
=======
- [ItemBase](/docs/content-itembase--docs) - The foundational component that ItemButton extends
>>>>>>> 1c2b44f2
- [Button](/docs/actions-button--docs) - Traditional button component for simpler use cases
- [Link](/docs/navigation-link--docs) - Text link component for navigation
- [Menu.Item](/docs/actions-menu--docs) - Menu item component that also uses Item<|MERGE_RESOLUTION|>--- conflicted
+++ resolved
@@ -307,12 +307,8 @@
 
 ## Related Components
 
-<<<<<<< HEAD
 - [Item](/docs/content-item--docs) - The foundational component that ItemButton extends
 - [ItemButton.Action](/docs/actions-itemaction--docs) - Action button component for inline actions (also available as `Item.Action`, `Menu.Item.Action`, etc.)
-=======
-- [ItemBase](/docs/content-itembase--docs) - The foundational component that ItemButton extends
->>>>>>> 1c2b44f2
 - [Button](/docs/actions-button--docs) - Traditional button component for simpler use cases
 - [Link](/docs/navigation-link--docs) - Text link component for navigation
 - [Menu.Item](/docs/actions-menu--docs) - Menu item component that also uses Item