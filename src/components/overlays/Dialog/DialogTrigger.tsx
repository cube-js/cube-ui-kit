import { Fragment, ReactElement, RefObject, useEffect, useRef } from 'react';
import { useOverlayTriggerState } from '@react-stately/overlays';
import { PressResponder } from '@react-aria/interactions';
import { useMediaQuery } from '@react-spectrum/utils';
import { useOverlayPosition, useOverlayTrigger } from '@react-aria/overlays';
import { OverlayTriggerProps, PositionProps } from '@react-types/overlays';

import { Modal, Popover, Tray, WithCloseBehavior } from '../Modal';
import { Styles } from '../../../tasty';

import { DialogContext } from './context';

export type CubeDialogClose = (close: () => void) => ReactElement;

export interface CubeDialogTriggerProps
<<<<<<< HEAD
  extends WithCloseBehavior,
    OverlayTriggerProps,
    PositionProps {
=======
  extends OverlayTriggerProps,
    PositionProps,
    WithCloseBehavior {
>>>>>>> 486fc104
  /** The Dialog and its trigger element. See the DialogTrigger [Content section](#content) for more information on what to provide as children. */
  children: [ReactElement, CubeDialogClose | ReactElement];
  /**
   * The type of Dialog that should be rendered. See the DialogTrigger [types section](#dialog-types) for an explanation on each.
   * @default 'modal'
   */
  type?:
    | 'modal'
    | 'popover'
    | 'tray'
    | 'fullscreen'
    | 'fullscreenTakeover'
    | 'panel';
  /** The type of Dialog that should be rendered when on a mobile device. See DialogTrigger [types section](#dialog-types) for an explanation on each. */
  mobileType?:
    | 'modal'
    | 'tray'
    | 'fullscreen'
    | 'fullscreenTakeover'
    | 'panel'
    | 'popover';
  /**
   * Whether a popover type Dialog's arrow should be hidden.
   */
  hideArrow?: boolean;
  /** The ref of the element the Dialog should visually attach itself to. Defaults to the trigger button if not defined. */
  targetRef?: RefObject<HTMLElement>;
  /** Whether a modal type Dialog should be dismissable. */
  isDismissable?: boolean;
  /** Whether pressing the escape key to close the dialog should be disabled. */
  isKeyboardDismissDisabled?: boolean;
  /** The screen breakpoint for the mobile type */
  mobileViewport?: number;
  /** The style map for the overlay **/
  styles?: Styles;
  shouldCloseOnInteractOutside?: (element: Element) => boolean;
  onDismiss?: (action?: string) => void;
}

function DialogTrigger(props: CubeDialogTriggerProps) {
  let {
    children,
    type = 'modal',
    mobileType = type === 'popover' ? 'modal' : type,
    hideArrow,
    targetRef,
    onDismiss,
    isDismissable = true,
    isKeyboardDismissDisabled,
    styles,
    mobileViewport = 700,
    hideOnClose,
    shouldCloseOnInteractOutside,
    ...positionProps
  } = props;

  if (!Array.isArray(children) || children.length > 2) {
    throw new Error('DialogTrigger must have exactly 2 children');
  }
  // if a function is passed as the second child, it won't appear in toArray
  let [trigger, content] = children;

  // On small devices, show a modal or tray instead of a popover.
  let isMobile = useMediaQuery(`(max-width: ${mobileViewport}px)`);
  if (isMobile) {
    // handle cases where desktop popovers need a close button for the mobile modal view
    if (type !== 'modal' && mobileType === 'modal') {
      isDismissable = true;
    }

    type = mobileType;
  }

  let state = useOverlayTriggerState(props);

  let wasOpen = useRef(false);
  let isExiting = useRef(false);
  let onExiting = () => (isExiting.current = true);
  let onExited = () => (isExiting.current = false);

  wasOpen.current = state.isOpen;

  useEffect(() => {
    return () => {
      if (
        (wasOpen.current || isExiting.current) &&
        type !== 'popover' &&
        type !== 'tray'
      ) {
        console.warn(
          'CubeUIKit: A DialogTrigger unmounted while open. This is likely due to being placed within a trigger that unmounts or inside a conditional. Consider using a DialogContainer instead.',
        );
      }
    };
  }, []);

  function onClose(action) {
    if (isDismissable) {
      onDismiss && onDismiss(action);
      state.close();
    }
  }

  if (type === 'popover') {
    return (
      <PopoverTrigger
        {...positionProps}
        hideOnClose={hideOnClose}
        state={state}
        targetRef={targetRef}
        trigger={trigger}
        content={content}
        isKeyboardDismissDisabled={isKeyboardDismissDisabled}
        hideArrow={hideArrow}
        shouldCloseOnInteractOutside={shouldCloseOnInteractOutside}
        onClose={onClose}
      />
    );
  }

  let renderOverlay = () => {
    switch (type) {
      case 'panel':
      case 'fullscreen':
      case 'fullscreenTakeover':
      case 'modal':
        return (
          <Modal
            hideOnClose={hideOnClose}
            isOpen={state.isOpen}
            isDismissable={isDismissable}
            type={type}
            isKeyboardDismissDisabled={isKeyboardDismissDisabled}
            styles={styles}
            shouldCloseOnInteractOutside={shouldCloseOnInteractOutside}
            onClose={onClose}
            onExiting={onExiting}
            onExited={onExited}
          >
            {typeof content === 'function' ? content(state.close) : content}
          </Modal>
        );
      case 'tray':
        return (
          <Tray
            hideOnClose={hideOnClose}
            isOpen={state.isOpen}
            isKeyboardDismissDisabled={isKeyboardDismissDisabled}
            styles={styles}
            onClose={onClose}
          >
            {typeof content === 'function' ? content(state.close) : content}
          </Tray>
        );
    }
  };

  return (
    <DialogTriggerBase
      type={type}
      state={state}
      isDismissable={isDismissable}
      trigger={trigger}
      overlay={renderOverlay()}
      onClose={onClose}
    />
  );
}

/**
 * DialogTrigger serves as a wrapper around a Dialog and its associated trigger, linking the Dialog's
 * open state with the trigger's press state. Additionally, it allows you to customize the type and
 * positioning of the Dialog.
 */
let _DialogTrigger = DialogTrigger;
export { _DialogTrigger as DialogTrigger };

function PopoverTrigger(allProps) {
  let {
    state,
    targetRef,
    trigger,
    content,
    hideArrow,
    onClose,
    isKeyboardDismissDisabled,
    hideOnClose,
    shouldCloseOnInteractOutside,
    keepOpenOnScroll,
    ...props
  } = allProps;

  let triggerRef = useRef<HTMLElement>(null);
  let overlayRef = useRef<HTMLDivElement>(null);

  let {
    overlayProps: popoverProps,
    placement,
    arrowProps,
    updatePosition,
  } = useOverlayPosition({
    targetRef: targetRef || triggerRef,
    overlayRef: overlayRef,
    placement: props.placement,
    containerPadding: props.containerPadding,
    offset: props.offset || 8,
    crossOffset: props.crossOffset,
    shouldFlip: props.shouldFlip,
    isOpen: state.isOpen,
  });

  let overlayTriggerState = state;

  if (keepOpenOnScroll) {
    overlayTriggerState = { ...state, close: updatePosition };
  }

  let { triggerProps, overlayProps } = useOverlayTrigger(
    { type: 'dialog' },
    overlayTriggerState,
    triggerRef,
  );

  let triggerPropsWithRef = {
    ...triggerProps,
    ref: targetRef ? undefined : triggerRef,
  };

  let overlay = (
    <Popover
      ref={overlayRef}
      hideOnClose={hideOnClose}
      isOpen={state.isOpen}
      style={popoverProps.style}
      placement={placement}
      arrowProps={arrowProps}
      isKeyboardDismissDisabled={isKeyboardDismissDisabled}
      hideArrow={hideArrow}
      updatePosition={updatePosition}
      shouldCloseOnInteractOutside={shouldCloseOnInteractOutside}
      onClose={onClose}
    >
      {typeof content === 'function' ? content(state.close) : content}
    </Popover>
  );

  return (
    <DialogTriggerBase
      type="popover"
      state={state}
      triggerProps={triggerPropsWithRef}
      dialogProps={overlayProps}
      trigger={trigger}
      overlay={overlay}
      onClose={onClose}
    />
  );
}

function DialogTriggerBase(props) {
  let {
    type,
    state,
    onClose,
    isDismissable,
    dialogProps = {},
    triggerProps = {},
    overlay,
    trigger,
  } = props;

  let context = {
    type,
    onClose,
    isDismissable,
    ...dialogProps,
  };

  return (
    <Fragment>
      <PressResponder
        {...triggerProps}
        isPressed={
          state.isOpen &&
          type !== 'modal' &&
          type !== 'fullscreen' &&
          type !== 'fullscreenTakeover'
        }
        onPress={state.toggle}
      >
        {trigger}
      </PressResponder>
      <DialogContext.Provider value={context}>{overlay}</DialogContext.Provider>
    </Fragment>
  );
}<|MERGE_RESOLUTION|>--- conflicted
+++ resolved
@@ -13,15 +13,9 @@
 export type CubeDialogClose = (close: () => void) => ReactElement;
 
 export interface CubeDialogTriggerProps
-<<<<<<< HEAD
-  extends WithCloseBehavior,
-    OverlayTriggerProps,
-    PositionProps {
-=======
   extends OverlayTriggerProps,
     PositionProps,
     WithCloseBehavior {
->>>>>>> 486fc104
   /** The Dialog and its trigger element. See the DialogTrigger [Content section](#content) for more information on what to provide as children. */
   children: [ReactElement, CubeDialogClose | ReactElement];
   /**
