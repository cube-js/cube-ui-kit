import {
  cloneElement,
  forwardRef,
  ReactElement,
  ReactNode,
  RefObject,
  useMemo,
  useRef,
} from 'react';
import { Item, useSelectState } from 'react-stately';
import {
  DismissButton,
  FocusScope,
  HiddenSelect,
  useButton,
  useHover,
  useListBox,
  useOption,
  useOverlay,
  useOverlayPosition,
  useSelect,
} from 'react-aria';
import styled from 'styled-components';
import { DOMRef } from '@react-types/shared';

import { useFieldProps, useFormProps } from '../../forms';
import { useProviderProps } from '../../../provider';
import {
  BasePropsWithoutChildren,
  BLOCK_STYLES,
  BlockStyleProps,
  extractStyles,
  OUTER_STYLES,
  OuterStyleProps,
  Props,
  Styles,
  tasty,
} from '../../../tasty';
import { useFocus } from '../../../utils/react/interactions';
import { OverlayWrapper } from '../../overlays/OverlayWrapper';
import { FieldBaseProps } from '../../../shared';
import { getOverlayTransitionCSS } from '../../../utils/transitions';
import { mergeProps, useCombinedRefs } from '../../../utils/react';
import { DEFAULT_INPUT_STYLES, INPUT_WRAPPER_STYLES } from '../../forms';
import { DEFAULT_BUTTON_STYLES } from '../../actions';
<<<<<<< HEAD
import { wrapWithField } from '../../forms/wrapper';
=======
import { LoadingIcon } from '../../../icons';
import { InvalidIcon } from '../../shared/InvalidIcon';
import { ValidIcon } from '../../shared/ValidIcon';
>>>>>>> 3ffc1b55

import type { AriaSelectProps } from '@react-types/select';

function CaretDownIcon() {
  return (
    <svg
      aria-hidden="true"
      width="14"
      height="14"
      fill="none"
      xmlns="http://www.w3.org/2000/svg"
    >
      <path
        d="M11.49 4.102H2.51c-.269 0-.42.284-.253.478l4.49 5.206a.342.342 0 00.506 0l4.49-5.206c.167-.194.016-.478-.253-.478z"
        fill="currentColor"
      />
    </svg>
  );
}

const SelectWrapperElement = tasty({
  styles: {
    display: 'grid',
    position: 'relative',
    radius: true,
    fill: {
      '': '#white',
      disabled: '#dark.04',
      '[data-theme="special"]': '#clear',
    },
    color: {
      '': '#dark.85',
      focused: '#dark.85',
      invalid: '#danger-text',
      disabled: '#dark.30',
    },

    Value: {
      ...DEFAULT_INPUT_STYLES,
      preset: {
        '': 't3',
        '[data-type="primary"]': 't3m',
      },
      color: 'inherit',
      opacity: {
        '': 1,
        placeholder: '.6',
      },
      textAlign: 'left',
      fill: '#clear',
      textOverflow: 'ellipsis',
      overflow: {
        '': 'initial',
        ellipsis: 'hidden',
      },
    },

    CaretIcon: {
      display: 'grid',
      placeItems: 'center',
      width: 'min 4x',
      cursor: 'pointer',
      fontSize: 'inherit',
    },

    ButtonIcon: {
      display: 'grid',
      placeItems: 'center',
      width: 'min 4x',
      color: 'inherit',
      fontSize: '@icon-size',
    },
  },
});

const SelectElement = tasty({
  as: 'button',
  qa: 'Button',
  styles: {
    ...INPUT_WRAPPER_STYLES,
    ...DEFAULT_BUTTON_STYLES,
    preset: 't3m',
    cursor: 'pointer',
    padding: '0',
    gap: '0',
    border: {
      '': true,
      valid: '#success-text.50',
      invalid: '#danger-text.50',
      '[data-type="primary"]': '#clear',
      '[data-type="clear"]': '#clear',
      '[data-theme="special"] & [data-type="secondary"] & pressed': '#white.44',
      disabled: true,
    },
    fill: {
      '': '#clear',
      '[data-type="primary"]': '#purple',
      '[data-type="primary"] & pressed': '#purple',
      '[data-type="primary"] & hovered': '#purple-text',

      '[data-type="secondary"]': '#dark.0',
      '[data-type="secondary"] & hovered': '#dark.04',
      '[data-type="secondary"] & pressed': '#dark.05',

      '[disabled]': '#dark.04',

      '([data-type="clear"] | [data-type="outline"])': '#purple.0',
      '([data-type="clear"] | [data-type="outline"]) & hovered': '#purple.16',
      '([data-type="clear"] | [data-type="outline"]) & pressed': '#purple.10',
      '([data-type="clear"] | [data-type="outline"]) & [disabled]': '#purple.0',

      // special
      '[data-theme="special"] & [data-type="secondary"]': '#white.12',

      '[data-theme="special"] & [data-type="clear"]': '#white',
      '[data-theme="special"] & [data-type="clear"] & hovered': '#white.94',
      '[data-theme="special"] & [data-type="clear"] & pressed': '#white',

      '[data-theme="special"] & [disabled]': '#white.12',

      '[data-theme="special"] & [data-type="clear"] & [disabled]': '#white.0',
    },
    color: {
      '': '#white',

      '[data-type="secondary"]': '#dark.75',
      '[data-type="secondary"] & hovered': '#dark.75',
      '[data-type="clear"]': '#purple-text',
      '[data-type="secondary"] & pressed': '#purple',

      '[disabled]': '#dark.30',

      // special
      '[data-theme="special"]': '#white',
      '[data-theme="special"] & [data-type="clear"]': '#purple',

      // other
      '[data-theme="special"] & [disabled]': '#white.30',
    },
  },
});

const ListBoxElement = tasty({
  as: 'ul',
  styles: {
    display: 'flex',
    gap: '.5x',
    flow: 'column',
    margin: '0',
    padding: '.5x',
    listStyle: 'none',
    radius: true,
    fill: '#white',
    shadow: '0px 4px 16px #shadow',
    height: 'initial 30x',
    overflow: 'hidden auto',
    styledScrollbar: true,
  },
});

const OptionElement = tasty({
  as: 'li',
  styles: {
    display: 'block',
    padding: '(1x - 1px) (1.5x - 1px)',
    cursor: 'pointer',
    radius: true,
    fill: {
      '': '#dark.0',
      'pressed | selected': '#purple.10',
      'hovered | focused': '#dark.04',
      disabled: '#dark.0',
    },
    color: {
      '': '#dark.75',
      'hovered | focused': '#dark.75',
      'pressed | selected': '#purple',
      disabled: '#dark.3',
    },
    preset: 't3',
    transition: 'theme',
  },
});

const OverlayElement = tasty({
  styles: {
    position: 'absolute',
    width: 'min @overlay-min-width',
  },
});
const StyledOverlayElement = styled(OverlayElement)`
  ${(props) => {
    return getOverlayTransitionCSS({ placement: props?.['data-position'] });
  }}
`;

export interface CubeSelectBaseProps<T>
  extends BasePropsWithoutChildren,
    OuterStyleProps,
    FieldBaseProps,
    BlockStyleProps,
    AriaSelectProps<T> {
  icon?: ReactElement;
  prefix?: ReactNode;
  suffix?: ReactNode;
  triggerRef?: RefObject<HTMLButtonElement>;
  isLoading?: boolean;
  loadingIndicator?: ReactNode;
  overlayOffset?: number;
  hideTrigger?: boolean;
  inputStyles?: Styles;
  optionStyles?: Styles;
  triggerStyles?: Styles;
  listBoxStyles?: Styles;
  overlayStyles?: Styles;
  direction?: 'top' | 'bottom';
  shouldFlip?: boolean;
  inputProps?: Props;
  type?: 'secondary' | 'clear' | 'primary' | (string & {});
  suffixPosition?: 'before' | 'after';
}

export interface CubeSelectProps<T> extends CubeSelectBaseProps<T> {
  popoverRef?: RefObject<HTMLInputElement>;
  /** The ref for the list box. */
  listBoxRef?: RefObject<HTMLElement>;
  size?: 'small' | 'default' | 'large' | string;
  ellipsis?: boolean;
}

function Select<T extends object>(
  props: CubeSelectProps<T>,
  ref: DOMRef<HTMLDivElement>,
) {
  props = useProviderProps(props);
  props = useFormProps(props);
  props = useFieldProps(props, {
    defaultValidationTrigger: 'onChange',
    valuePropsMapper: ({ value, onChange }) => ({
      selectedKey: value ?? null,
      onSelectionChange: onChange,
    }),
  });

  let {
    qa,
    label,
    extra,
    icon,
    labelStyles,
    isRequired,
    necessityIndicator,
    validationState,
    prefix,
    isDisabled,
    autoFocus,
    inputProps,
    triggerRef,
    popoverRef,
    listBoxRef,
    isLoading,
    loadingIndicator,
    overlayOffset = 8,
    inputStyles,
    optionStyles,
    suffix,
    listBoxStyles,
    overlayStyles,
    message,
    description,
    direction = 'bottom',
    shouldFlip = true,
    placeholder,
    tooltip,
    size,
    styles,
    type = 'secondary',
    theme = 'default',
    labelSuffix,
    ellipsis,
    suffixPosition = 'before',
    ...otherProps
  } = props;
  let state = useSelectState(props);
  const outerStyles = extractStyles(otherProps, OUTER_STYLES, styles);

  inputStyles = extractStyles(otherProps, BLOCK_STYLES, inputStyles);

  ref = useCombinedRefs(ref);
  triggerRef = useCombinedRefs(triggerRef);
  popoverRef = useCombinedRefs(popoverRef);
  listBoxRef = useCombinedRefs(listBoxRef);

  let { labelProps, triggerProps, valueProps, menuProps } = useSelect(
    props,
    state,
    triggerRef,
  );

  let { overlayProps, placement } = useOverlayPosition({
    targetRef: triggerRef,
    overlayRef: popoverRef,
    scrollRef: listBoxRef,
    placement: `${direction} end`,
    shouldFlip: shouldFlip,
    isOpen: state.isOpen,
    onClose: state.close,
    offset: overlayOffset,
  });

  let { isFocused, focusProps } = useFocus({ isDisabled }, true);
  let { hoverProps, isHovered } = useHover({ isDisabled });

  // Get props for the button based on the trigger props from useSelect
  let { buttonProps } = useButton(triggerProps, triggerRef);

  let isInvalid = validationState === 'invalid';

  let validationIcon = isInvalid ? InvalidIcon : ValidIcon;
  let validation = cloneElement(validationIcon);

  let triggerWidth = triggerRef?.current?.offsetWidth;

  if (icon) {
    icon = <div data-element="ButtonIcon">{icon}</div>;

    if (prefix) {
      prefix = (
        <>
          {icon}
          {prefix}
        </>
      );
    } else {
      prefix = icon;
    }
  }

  const showPlaceholder = !!placeholder?.trim() && !state.selectedItem;

  const modifiers = useMemo(
    () => ({
      ellipsis,
      invalid: isInvalid,
      valid: validationState === 'valid',
      disabled: isDisabled,
      loading: isLoading,
      hovered: isHovered,
      focused: isFocused,
      placeholder: showPlaceholder,
      prefix: !!prefix,
      suffix: true,
    }),
    [
      ellipsis,
      validationState,
      isDisabled,
      isLoading,
      isHovered,
      isFocused,
      showPlaceholder,
      prefix,
    ],
  );

  let selectField = (
    <SelectWrapperElement
      qa={qa || 'Select'}
      mods={modifiers}
      styles={outerStyles}
      data-size={size}
      data-type={type}
      data-theme={theme}
    >
      <HiddenSelect
        state={state}
        triggerRef={triggerRef}
        label={props.label}
        name={props.name}
      />
      <SelectElement
        {...mergeProps(buttonProps, hoverProps, focusProps)}
        ref={triggerRef}
        styles={inputStyles}
        data-theme={theme}
        data-size={size}
        data-type={type}
        mods={modifiers}
      >
        {prefix ? <div data-element="Prefix">{prefix}</div> : null}
        <span data-element="Value" {...valueProps}>
          {state.selectedItem
            ? state.selectedItem.rendered
            : placeholder || <>&nbsp;</>}
        </span>
        <div data-element="Suffix">
          {suffixPosition === 'before' ? suffix : null}
          {validationState && !isLoading ? validation : null}
          {isLoading && <LoadingIcon />}
          {suffixPosition === 'after' ? suffix : null}
          <div data-element="CaretIcon">
            <CaretDownIcon />
          </div>
        </div>
      </SelectElement>
      <OverlayWrapper isOpen={state.isOpen && !isDisabled}>
        <ListBoxPopup
          {...menuProps}
          popoverRef={popoverRef}
          listBoxRef={listBoxRef}
          overlayProps={overlayProps}
          placement={placement}
          state={state}
          listBoxStyles={listBoxStyles}
          overlayStyles={overlayStyles}
          optionStyles={optionStyles}
          minWidth={triggerWidth}
        />
      </OverlayWrapper>
    </SelectWrapperElement>
  );

  return wrapWithField(
    selectField,
    ref,
    mergeProps(
      {
        ...props,
        styles,
      },
      { labelProps },
    ),
  );
}

export function ListBoxPopup({
  state,
  popoverRef,
  listBoxRef,
  listBoxStyles,
  overlayStyles,
  optionStyles,
  overlayProps: parentOverlayProps,
  shouldUseVirtualFocus = false,
  placement,
  minWidth,
  ...otherProps
}) {
  // Get props for the listbox
  let { listBoxProps } = useListBox(
    {
      autoFocus: state.focusStrategy || true,
      shouldUseVirtualFocus,
      ...otherProps,
    },
    state,
    listBoxRef,
  );

  // Handle events that should cause the popup to close,
  // e.g. blur, clicking outside, or pressing the escape key.
  let { overlayProps } = useOverlay(
    {
      onClose: () => state.close(),
      shouldCloseOnBlur: true,
      isOpen: state.isOpen,
      isDismissable: true,
    },
    popoverRef,
  );

  // Wrap in <FocusScope> so that focus is restored back to the
  // trigger when the popup is closed. In addition, add hidden
  // <DismissButton> components at the start and end of the list
  // to allow screen reader users to dismiss the popup easily.
  return (
    <StyledOverlayElement
      {...overlayProps}
      {...parentOverlayProps}
      ref={popoverRef}
      styles={overlayStyles}
      style={{
        '--overlay-min-width': minWidth ? `${minWidth}px` : 'initial',
        ...parentOverlayProps?.style,
      }}
      data-position={placement}
    >
      <FocusScope restoreFocus>
        <DismissButton onDismiss={() => state.close()} />
        <ListBoxElement
          styles={listBoxStyles}
          {...listBoxProps}
          ref={listBoxRef}
        >
          {Array.from(state.collection).map((item: any) => (
            <Option
              key={item.key}
              item={item}
              state={state}
              styles={optionStyles}
              shouldUseVirtualFocus={shouldUseVirtualFocus}
            />
          ))}
        </ListBoxElement>
        <DismissButton onDismiss={() => state.close()} />
      </FocusScope>
    </StyledOverlayElement>
  );
}

function Option({ item, state, styles, shouldUseVirtualFocus }) {
  let ref = useRef<HTMLDivElement>(null);
  let isDisabled = state.disabledKeys.has(item.key);
  let isSelected = state.selectionManager.isSelected(item.key);
  let isVirtualFocused = state.selectionManager.focusedKey === item.key;

  let { optionProps } = useOption(
    {
      key: item.key,
      isDisabled,
      isSelected,
      shouldSelectOnPressUp: true,
      shouldFocusOnHover: true,
      shouldUseVirtualFocus,
    },
    state,
    ref,
  );

  // Handle focus events, so we can apply highlighted
  // style to the focused option
  let { isFocused, focusProps } = useFocus({ isDisabled });

  return (
    <OptionElement
      {...mergeProps(optionProps, focusProps)}
      ref={ref}
      key={item.key}
      mods={{
        selected: isSelected,
        focused: shouldUseVirtualFocus ? isVirtualFocused : isFocused,
        disabled: isDisabled,
      }}
      data-theme={isSelected ? 'special' : undefined}
      styles={styles}
    >
      {item.rendered}
    </OptionElement>
  );
}

const _Select = forwardRef(Select);

(_Select as any).cubeInputType = 'Select';

const __Select = Object.assign(
  _Select as typeof _Select & {
    Item: typeof Item;
  },
  { Item },
);

export { __Select as Select };<|MERGE_RESOLUTION|>--- conflicted
+++ resolved
@@ -43,13 +43,10 @@
 import { mergeProps, useCombinedRefs } from '../../../utils/react';
 import { DEFAULT_INPUT_STYLES, INPUT_WRAPPER_STYLES } from '../../forms';
 import { DEFAULT_BUTTON_STYLES } from '../../actions';
-<<<<<<< HEAD
 import { wrapWithField } from '../../forms/wrapper';
-=======
 import { LoadingIcon } from '../../../icons';
 import { InvalidIcon } from '../../shared/InvalidIcon';
 import { ValidIcon } from '../../shared/ValidIcon';
->>>>>>> 3ffc1b55
 
 import type { AriaSelectProps } from '@react-types/select';
 
@@ -472,7 +469,7 @@
     </SelectWrapperElement>
   );
 
-  return wrapWithField(
+  return wrapWithField<Omit<CubeSelectProps<T>, 'children'>>(
     selectField,
     ref,
     mergeProps(
