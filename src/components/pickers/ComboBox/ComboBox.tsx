import {
  cloneElement,
  ForwardedRef,
  forwardRef,
  ReactElement,
  RefObject,
  useMemo,
} from 'react';
import {
  useButton,
  useComboBox,
  useFilter,
  useHover,
  useOverlayPosition,
} from 'react-aria';
import { Item, useComboBoxState } from 'react-stately';

import { useFieldProps, useFormProps } from '../../forms';
import { useProviderProps } from '../../../provider';
import {
  BLOCK_STYLES,
  extractStyles,
  OUTER_STYLES,
  tasty,
} from '../../../tasty';
import { useFocus } from '../../../utils/react/interactions';
import {
  mergeProps,
  modAttrs,
  useCombinedRefs,
  useLayoutEffect,
} from '../../../utils/react';
import { CubeSelectBaseProps, ListBoxPopup } from '../Select/Select';
import { DEFAULT_INPUT_STYLES, INPUT_WRAPPER_STYLES } from '../../forms';
import { OverlayWrapper } from '../../overlays/OverlayWrapper';
<<<<<<< HEAD
import { wrapWithField } from '../../forms/wrapper';
=======
import { LoadingIcon } from '../../../icons';
import { InvalidIcon } from '../../shared/InvalidIcon';
import { ValidIcon } from '../../shared/ValidIcon';
>>>>>>> 3ffc1b55

import type { KeyboardDelegate, LoadingState } from '@react-types/shared';
import type { ComboBoxProps } from '@react-types/combobox';

type FilterFn = (textValue: string, inputValue: string) => boolean;

function CaretDownIcon() {
  return (
    <svg
      aria-hidden="true"
      width="14"
      height="14"
      fill="none"
      xmlns="http://www.w3.org/2000/svg"
    >
      <path
        d="M11.49 4.102H2.51c-.269 0-.42.284-.253.478l4.49 5.206a.342.342 0 00.506 0l4.49-5.206c.167-.194.016-.478-.253-.478z"
        fill="currentColor"
      />
    </svg>
  );
}

const ComboBoxWrapperElement = tasty({
  styles: INPUT_WRAPPER_STYLES,
});

const InputElement = tasty({
  as: 'input',
  styles: DEFAULT_INPUT_STYLES,
});

const TriggerElement = tasty({
  as: 'button',
  styles: {
    display: 'grid',
    placeItems: 'center',
    placeContent: 'center',
    placeSelf: 'stretch',
    radius: 'right',
    width: '4x',
    color: {
      '': '#dark.75',
      hovered: '#dark.75',
      pressed: '#purple',
      '[disabled]': '#dark.30',
    },
    border: 0,
    reset: 'button',
    margin: 0,
    fill: {
      '': '#dark.0',
      hovered: '#dark.04',
      pressed: '#purple.10',
      disabled: '#clear',
    },
    cursor: 'pointer',
  },
});

export interface CubeComboBoxProps<T>
  extends Omit<
      CubeSelectBaseProps<T>,
      'onOpenChange' | 'onBlur' | 'onFocus' | 'validate' | 'onSelectionChange'
    >,
    ComboBoxProps<T> {
  validate?: ComboBoxProps<T>['validate'];
  icon?: ReactElement;
  multiLine?: boolean;
  autoComplete?: string;
  wrapperRef?: RefObject<HTMLDivElement>;
  inputRef?: RefObject<HTMLInputElement>;
  /** The ref for the list box popover. */
  popoverRef?: RefObject<HTMLDivElement>;
  /** The ref for the list box. */
  listBoxRef?: RefObject<HTMLElement>;
  /** An optional keyboard delegate implementation, to override the default. */
  keyboardDelegate?: KeyboardDelegate;
  loadingState?: LoadingState;
  /**
   * The filter function used to determine if a option should be included in the combo box list.
   * Has no effect when `items` is provided.
   */
  filter?: FilterFn;
  size?: 'small' | 'default' | 'large' | string;
  suffixPosition?: 'before' | 'after';
}

export const ComboBox = forwardRef(function ComboBox<T extends object>(
  props: CubeComboBoxProps<T>,
  ref: ForwardedRef<HTMLDivElement>,
) {
  props = useProviderProps(props);
  props = useFormProps(props);
  props = useFieldProps(props, {
    valuePropsMapper: ({ value, onChange }) => ({
      inputValue: value != null ? value : '',
      onInputChange: (val) => onChange(val, !props.allowsCustomValue),
      onSelectionChange: onChange,
    }),
  });

  let {
    qa,
    label,
    extra,
    labelStyles,
    isRequired,
    necessityIndicator,
    validationState,
    icon,
    prefix,
    isDisabled,
    multiLine,
    autoFocus,
    wrapperRef,
    inputRef,
    triggerRef,
    popoverRef,
    listBoxRef,
    isLoading,
    loadingIndicator,
    overlayOffset = 8,
    inputStyles,
    optionStyles,
    triggerStyles,
    suffix,
    listBoxStyles,
    overlayStyles,
    hideTrigger,
    message,
    description,
    size,
    autoComplete = 'off',
    direction = 'bottom',
    shouldFlip = true,
    menuTrigger = 'input',
    suffixPosition = 'before',
    loadingState,
    filter,
    styles,
    labelSuffix,
    ...otherProps
  } = props;

  let isAsync = loadingState != null;
  let { contains } = useFilter({ sensitivity: 'base' });

  const comboboxProps = {
    ...otherProps,
    inputValue: props.inputValue,
    defaultInputValue: props.defaultInputValue,
    defaultItems: props.defaultItems,
    defaultSelectedKey: props.defaultSelectedKey,
    children: props.children,
    items: props.items,
    selectedKey: props.selectedKey,
    label: props.label,
    isDisabled: props.isDisabled,
    validationState: props.validationState,
    placeholder: props.placeholder,
    description: props.description,
    autoFocus: props.autoFocus,
    isRequired: props.isRequired,
    allowsCustomValue: props.allowsCustomValue,
    menuTrigger,
    disabledKeys: props.disabledKeys,
    name: props.name,
    onInputChange: props.onInputChange,
    errorMessage: props.errorMessage,
    isReadOnly: props.isReadOnly,
    onBlur: props.onBlur,
    onFocus: props.onFocus,
    onSelectionChange: props.onSelectionChange,
    onFocusChange: props.onFocusChange,
    onKeyDown: props.onKeyDown,
    onKeyUp: props.onKeyUp,
    onOpenChange: props.onOpenChange,
    defaultFilter: filter || contains,
    allowsEmptyCollection: isAsync,
  } as const;

  let state = useComboBoxState({
    ...comboboxProps,
    defaultFilter: filter || contains,
    allowsEmptyCollection: isAsync,
  });

  const outerStyles = extractStyles(otherProps, OUTER_STYLES, styles);

  inputStyles = extractStyles(otherProps, BLOCK_STYLES, inputStyles);

  ref = useCombinedRefs(ref);
  wrapperRef = useCombinedRefs(wrapperRef);
  inputRef = useCombinedRefs(inputRef);
  triggerRef = useCombinedRefs(triggerRef);
  popoverRef = useCombinedRefs(popoverRef);
  listBoxRef = useCombinedRefs(listBoxRef);

  let { overlayProps, placement, updatePosition } = useOverlayPosition({
    targetRef: triggerRef,
    overlayRef: popoverRef,
    scrollRef: listBoxRef,
    placement: `${direction} end`,
    shouldFlip: shouldFlip,
    isOpen: state.isOpen,
    onClose: state.close,
    offset: overlayOffset,
  });

  let {
    labelProps,
    inputProps,
    listBoxProps,
    buttonProps: triggerProps,
  } = useComboBox(
    {
      ...comboboxProps,
      inputRef,
      buttonRef: triggerRef,
      listBoxRef,
      popoverRef,
      menuTrigger,
    },
    state,
  );

  let { isFocused, focusProps } = useFocus({ isDisabled });
  let { hoverProps, isHovered } = useHover({ isDisabled });

  // Get props for the button based on the trigger props from useComboBox
  let { buttonProps, isPressed: isTriggerPressed } = useButton(
    triggerProps,
    triggerRef,
  );
  let { hoverProps: triggerHoverProps, isHovered: isTriggerHovered } = useHover(
    { isDisabled },
  );
  let { focusProps: triggerFocusProps, isFocused: isTriggerFocused } = useFocus(
    { isDisabled },
    true,
  );

  useLayoutEffect(() => {
    if (state.isOpen) {
      updatePosition();
    }
  }, [updatePosition, state.isOpen, state.collection.size]);

  let isInvalid = validationState === 'invalid';

  let validationIcon = isInvalid ? InvalidIcon : ValidIcon;
  let validation = cloneElement(validationIcon);

  let comboBoxWidth = wrapperRef?.current?.offsetWidth;

  if (icon) {
    icon = <div data-element="InputIcon">{icon}</div>;

    if (prefix) {
      prefix = (
        <>
          {icon}
          {prefix}
        </>
      );
    } else {
      prefix = icon;
    }
  }

  let mods = useMemo(
    () => ({
      invalid: isInvalid,
      valid: validationState === 'valid',
      disabled: isDisabled,
      hovered: isHovered,
      focused: isFocused,
      loading: isLoading,
      prefix: !!prefix,
      suffix: true,
    }),
    [
      isInvalid,
      validationState,
      isDisabled,
      isHovered,
      isFocused,
      isLoading,
      prefix,
    ],
  );

  let comboBoxField = (
    <ComboBoxWrapperElement
      ref={wrapperRef}
      qa={qa || 'ComboBox'}
      {...modAttrs(mods)}
      styles={outerStyles}
      style={{
        zIndex: isFocused ? 1 : 'initial',
      }}
      data-size={size}
    >
      <InputElement
        qa="Input"
        {...mergeProps(inputProps, hoverProps, focusProps)}
        ref={inputRef}
        autoComplete={autoComplete}
        styles={inputStyles}
        {...modAttrs(mods)}
        data-size={size}
      />
      {prefix ? <div data-element="Prefix">{prefix}</div> : null}
      <div data-element="Suffix">
        {suffixPosition === 'before' ? suffix : null}
        {validationState || isLoading ? (
          <>
            {validationState && !isLoading ? validation : null}
            {isLoading ? <LoadingIcon /> : null}
          </>
        ) : null}
        {suffixPosition === 'after' ? suffix : null}
        {!hideTrigger ? (
          <TriggerElement
            qa="ComboBoxTrigger"
            {...mergeProps(buttonProps, triggerFocusProps, triggerHoverProps)}
            {...modAttrs({
              pressed: isTriggerPressed,
              focused: isTriggerFocused,
              hovered: isTriggerHovered,
              disabled: isDisabled,
              loading: isLoading,
            })}
            ref={triggerRef}
            data-size={size}
            isDisabled={isDisabled}
            styles={triggerStyles}
          >
            <CaretDownIcon />
          </TriggerElement>
        ) : null}
      </div>
      <OverlayWrapper isOpen={state.isOpen && !isDisabled}>
        <ListBoxPopup
          {...listBoxProps}
          shouldUseVirtualFocus
          listBoxRef={listBoxRef}
          popoverRef={popoverRef}
          overlayProps={overlayProps}
          placement={placement}
          state={state}
          listBoxStyles={listBoxStyles}
          overlayStyles={overlayStyles}
          optionStyles={optionStyles}
          minWidth={comboBoxWidth}
        />
      </OverlayWrapper>
    </ComboBoxWrapperElement>
  );

  return wrapWithField(
    comboBoxField,
    ref,
    mergeProps({ ...props, styles }, { labelProps }),
  );
}) as unknown as (<T>(
  props: CubeComboBoxProps<T> & { ref?: ForwardedRef<HTMLDivElement> },
) => JSX.Element) & { Item: typeof Item };

ComboBox.Item = Item;
Object.defineProperty(ComboBox, 'cubeInputType', {
  value: 'ComboBox',
  enumerable: false,
  configurable: false,
});<|MERGE_RESOLUTION|>--- conflicted
+++ resolved
@@ -33,13 +33,10 @@
 import { CubeSelectBaseProps, ListBoxPopup } from '../Select/Select';
 import { DEFAULT_INPUT_STYLES, INPUT_WRAPPER_STYLES } from '../../forms';
 import { OverlayWrapper } from '../../overlays/OverlayWrapper';
-<<<<<<< HEAD
 import { wrapWithField } from '../../forms/wrapper';
-=======
 import { LoadingIcon } from '../../../icons';
 import { InvalidIcon } from '../../shared/InvalidIcon';
 import { ValidIcon } from '../../shared/ValidIcon';
->>>>>>> 3ffc1b55
 
 import type { KeyboardDelegate, LoadingState } from '@react-types/shared';
 import type { ComboBoxProps } from '@react-types/combobox';
@@ -401,14 +398,14 @@
     </ComboBoxWrapperElement>
   );
 
-  return wrapWithField(
+  return wrapWithField<Omit<CubeComboBoxProps<T>, 'children'>>(
     comboBoxField,
     ref,
     mergeProps({ ...props, styles }, { labelProps }),
   );
 }) as unknown as (<T>(
   props: CubeComboBoxProps<T> & { ref?: ForwardedRef<HTMLDivElement> },
-) => JSX.Element) & { Item: typeof Item };
+) => ReactElement) & { Item: typeof Item };
 
 ComboBox.Item = Item;
 Object.defineProperty(ComboBox, 'cubeInputType', {
