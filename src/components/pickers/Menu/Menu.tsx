--- conflicted
+++ resolved
@@ -35,11 +35,7 @@
   props: CubeMenuProps<T>,
   ref: DOMRef<HTMLUListElement>,
 ) {
-<<<<<<< HEAD
-  const { header, footer, styles, selectionType } = props;
-=======
-  const { header, footer } = props;
->>>>>>> 9ee0e889
+  const { header, footer, selectionType } = props;
   const domRef = useDOMRef(ref);
   const contextProps = useMenuContext();
   const completeProps = mergeProps(contextProps, props);
