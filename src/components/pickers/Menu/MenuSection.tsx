<<<<<<< HEAD
import React, { Fragment, Key } from 'react';
import { MenuItem } from './MenuItem';
import { MenuSelectionType } from './MenuButton';
import { Node } from '@react-types/shared';
import { TreeState } from '@react-stately/tree';
=======
import React from 'react';
import { MenuItem, MenuItemProps } from './MenuItem';
>>>>>>> 9ee0e889
import { useMenuSection } from '@react-aria/menu';
import {
  StyledMenu,
  StyledMenuSection,
  StyledMenuSectionHeading,
} from './styled';

<<<<<<< HEAD
export interface CubeMenuSectionProps<T> {
  item: Node<T>;
  state: TreeState<T>;
  selectionType?: MenuSelectionType;
  onAction?: (key: Key) => void;
}
=======
export type CubeMenuSectionProps<T> = MenuItemProps<T>;
>>>>>>> 9ee0e889

/** @private */
export function MenuSection<T>(props: CubeMenuSectionProps<T>) {
  const { item, state, onAction } = props;
  const heading = item.rendered;
  const { itemProps, headingProps, groupProps } = useMenuSection({
    heading,
    'aria-label': item['aria-label'],
  });

  return (
    <>
      <StyledMenuSection {...itemProps}>
        {heading && (
          <StyledMenuSectionHeading {...headingProps}>
            {heading}
          </StyledMenuSectionHeading>
        )}
        <StyledMenu {...groupProps} mods={{ section: true }}>
          {[...item.childNodes].map((node) => {
            let item = (
              <MenuItem
                key={node.key}
                item={node}
                state={state}
                onAction={onAction}
              />
            );

            if (node.wrapper) {
              item = node.wrapper(item);
            }

            return item;
          })}
        </StyledMenu>
      </StyledMenuSection>
    </>
  );
}<|MERGE_RESOLUTION|>--- conflicted
+++ resolved
@@ -1,13 +1,5 @@
-<<<<<<< HEAD
-import React, { Fragment, Key } from 'react';
-import { MenuItem } from './MenuItem';
-import { MenuSelectionType } from './MenuButton';
-import { Node } from '@react-types/shared';
-import { TreeState } from '@react-stately/tree';
-=======
 import React from 'react';
 import { MenuItem, MenuItemProps } from './MenuItem';
->>>>>>> 9ee0e889
 import { useMenuSection } from '@react-aria/menu';
 import {
   StyledMenu,
@@ -15,16 +7,7 @@
   StyledMenuSectionHeading,
 } from './styled';
 
-<<<<<<< HEAD
-export interface CubeMenuSectionProps<T> {
-  item: Node<T>;
-  state: TreeState<T>;
-  selectionType?: MenuSelectionType;
-  onAction?: (key: Key) => void;
-}
-=======
 export type CubeMenuSectionProps<T> = MenuItemProps<T>;
->>>>>>> 9ee0e889
 
 /** @private */
 export function MenuSection<T>(props: CubeMenuSectionProps<T>) {
