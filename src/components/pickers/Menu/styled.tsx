import { tasty } from '../../../tasty';
import { Space } from '../../layout/Space';

export const StyledMenu = tasty({
  as: 'ul',
  qa: 'Menu',
  styles: {
    display: 'flex',
    flow: 'column',
    gap: {
      '': '1bw',
      sections: false,
    },
    fill: '#white',
    margin: 0,
    padding: {
      '': '0.5x',
      section: 0, // section menu
    },
    overflow: {
      '': 'auto',
      section: '',
    },
    border: {
      '': '#border',
      section: false,
    },
    radius: '(1cr + 1bw)',
    boxShadow: {
      '': '',
      popover: '0px 5px 15px #dark.05',
    },
    scrollbar: 'styled',
  },
});

export const StyledDivider = tasty({
<<<<<<< HEAD
  qa: 'MenuDivider',
=======
  qa: 'Divider',
>>>>>>> 097e7f28
  as: 'li',
  styles: {
    display: 'flex',
    flow: 'column',
    margin: '.5x',
    listStyle: 'none',
    fill: '#border',
    height: '1bw',
    flexShrink: 0,
  },
});

<<<<<<< HEAD
export const StyledMenuHeader = tasty(Space, {
  qa: 'MenuHeader',
=======
export const StyledHeader = tasty(Space, {
  qa: 'Header',
>>>>>>> 097e7f28
  as: 'li',
  styles: {
    color: '#dark-02',
    preset: 't2m',
    padding: '0.75x 2x',
    margin: '-0.5x -0.5x (0.5x - 1bw) -0.5x',
    border: '#dark-05 bottom',
    placeContent: 'space-between',
    align: 'start',
    radius: '1r 1r 0 0',
    whiteSpace: 'nowrap',
  },
});

<<<<<<< HEAD
export const StyledMenuSection = tasty({
  qa: 'MenuSection',
=======
export const StyledSection = tasty({
  qa: 'Section',
>>>>>>> 097e7f28
  as: 'li',
  styles: {
    display: 'flex',
    flow: 'column',
    margin: '0',
    padding: '0',
    listStyle: 'none',
    fill: '#white',
  },
});

<<<<<<< HEAD
export const StyledMenuItem = tasty({
  qa: 'MenuItem',
=======
export const StyledItem = tasty({
  qa: 'Item',
>>>>>>> 097e7f28
  as: 'li',
  styles: {
    display: 'flex',
    flow: 'column',
    gap: '1bw',
    margin: '0',
    padding: '0',
    listStyle: 'none',
    fill: '#white',
    preset: 't3m',
    color: {
      '': 'inherit',
      disabled: '#dark-04',
    },
    whiteSpace: 'nowrap',
  },
});

<<<<<<< HEAD
export const StyledMenuSectionHeading = tasty(Space, {
  as: 'MenuSectionHeading',
  styles: {
    color: '#dark-04',
    preset: 'c2',
    padding: '1x 2x 0',
=======
export const StyledSectionHeading = tasty(Space, {
  as: 'SectionHeading',
  styles: {
    color: '#dark-04',
    preset: 'c2',
    padding: '.5x 1.5x',
>>>>>>> 097e7f28
    height: '3x',
    placeContent: 'center space-between',
    align: 'start',
  },
});<|MERGE_RESOLUTION|>--- conflicted
+++ resolved
@@ -35,11 +35,7 @@
 });
 
 export const StyledDivider = tasty({
-<<<<<<< HEAD
-  qa: 'MenuDivider',
-=======
   qa: 'Divider',
->>>>>>> 097e7f28
   as: 'li',
   styles: {
     display: 'flex',
@@ -52,13 +48,8 @@
   },
 });
 
-<<<<<<< HEAD
-export const StyledMenuHeader = tasty(Space, {
-  qa: 'MenuHeader',
-=======
 export const StyledHeader = tasty(Space, {
   qa: 'Header',
->>>>>>> 097e7f28
   as: 'li',
   styles: {
     color: '#dark-02',
@@ -73,13 +64,8 @@
   },
 });
 
-<<<<<<< HEAD
-export const StyledMenuSection = tasty({
-  qa: 'MenuSection',
-=======
 export const StyledSection = tasty({
   qa: 'Section',
->>>>>>> 097e7f28
   as: 'li',
   styles: {
     display: 'flex',
@@ -91,13 +77,8 @@
   },
 });
 
-<<<<<<< HEAD
-export const StyledMenuItem = tasty({
-  qa: 'MenuItem',
-=======
 export const StyledItem = tasty({
   qa: 'Item',
->>>>>>> 097e7f28
   as: 'li',
   styles: {
     display: 'flex',
@@ -116,21 +97,12 @@
   },
 });
 
-<<<<<<< HEAD
-export const StyledMenuSectionHeading = tasty(Space, {
-  as: 'MenuSectionHeading',
-  styles: {
-    color: '#dark-04',
-    preset: 'c2',
-    padding: '1x 2x 0',
-=======
 export const StyledSectionHeading = tasty(Space, {
   as: 'SectionHeading',
   styles: {
     color: '#dark-04',
     preset: 'c2',
     padding: '.5x 1.5x',
->>>>>>> 097e7f28
     height: '3x',
     placeContent: 'center space-between',
     align: 'start',
