import React from 'react';
import Base from './Base';

const DEFAULT_STYLES = {
  display: 'flex',
};

export default function Flex({ ...props }) {
  if (!props.flow) {
    props.flow = 'row';
  }

  return (
    <Base
      defaultStyles={DEFAULT_STYLES}
<<<<<<< HEAD
      styleAttrs={['bg', 'color', 'gap', 'flow', 'height', 'width', 'place', 'content', 'items', 'padding', 'border', 'shadow', 'radius']}
=======
      styleAttrs={[
        'gap',
        'flow',
        'height',
        'width',
        'place',
        'content',
        'items',
      ]}
>>>>>>> ac64efc5
      {...props}
    />
  );
}<|MERGE_RESOLUTION|>--- conflicted
+++ resolved
@@ -13,9 +13,6 @@
   return (
     <Base
       defaultStyles={DEFAULT_STYLES}
-<<<<<<< HEAD
-      styleAttrs={['bg', 'color', 'gap', 'flow', 'height', 'width', 'place', 'content', 'items', 'padding', 'border', 'shadow', 'radius']}
-=======
       styleAttrs={[
         'gap',
         'flow',
@@ -24,8 +21,11 @@
         'place',
         'content',
         'items',
+        'padding',
+        'border',
+        'shadow',
+        'radius',
       ]}
->>>>>>> ac64efc5
       {...props}
     />
   );
