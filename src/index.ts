--- conflicted
+++ resolved
@@ -199,18 +199,9 @@
 export { Provider } from './provider';
 export type { useProviderProps } from './provider';
 
-<<<<<<< HEAD
 export { Portal } from './components/portal';
 export type { PortalProps } from './components/portal';
 
-const Input = Object.assign(TextInput, {
-  Text: TextInput,
-  Password: PasswordInput,
-  Number: NumberInput,
-  TextArea: TextArea,
-  File: FileInput,
-});
-=======
 const Input = Object.assign(
   TextInput as typeof TextInput & {
     Text: typeof TextInput;
@@ -227,7 +218,6 @@
     File: FileInput,
   },
 );
->>>>>>> 00af96b3
 
 export { Input };
 
